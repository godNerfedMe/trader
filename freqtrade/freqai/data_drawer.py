--- conflicted
+++ resolved
@@ -90,12 +90,8 @@
         self.old_DBSCAN_eps: Dict[str, float] = {}
         self.empty_pair_dict: pair_info = {
                 "model_filename": "", "trained_timestamp": 0,
-<<<<<<< HEAD
-                "priority": 1, "first": True, "data_path": "", "extras": {}}
+                "data_path": "", "extras": {}}
         self.limit_ram_use = self.freqai_info.get('limit_ram_usage', False)
-=======
-                "data_path": "", "extras": {}}
->>>>>>> 71e6c54e
 
     def load_drawer_from_disk(self):
         """
