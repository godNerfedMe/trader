# pragma pylint: disable=unused-argument, unused-variable, protected-access, invalid-name

"""
This module manage Telegram communication
"""
import json
import logging
import re
from datetime import date, datetime, timedelta
from functools import partial
from html import escape
from itertools import chain
from math import isnan
from typing import Any, Callable, Dict, List, Optional, Union

import arrow
from tabulate import tabulate
from telegram import (CallbackQuery, InlineKeyboardButton, InlineKeyboardMarkup, KeyboardButton,
                      ParseMode, ReplyKeyboardMarkup, Update)
from telegram.error import BadRequest, NetworkError, TelegramError
from telegram.ext import CallbackContext, CallbackQueryHandler, CommandHandler, Updater
from telegram.utils.helpers import escape_markdown

from freqtrade.__init__ import __version__
from freqtrade.constants import DUST_PER_COIN
from freqtrade.enums import RPCMessageType
from freqtrade.enums.signaltype import SignalDirection
from freqtrade.enums.tradingmode import TradingMode
from freqtrade.exceptions import OperationalException
from freqtrade.misc import chunks, plural, round_coin_value
from freqtrade.persistence import Trade
from freqtrade.rpc import RPC, RPCException, RPCHandler


logger = logging.getLogger(__name__)

logger.debug('Included module rpc.telegram ...')

MAX_TELEGRAM_MESSAGE_LENGTH = 4096


def authorized_only(command_handler: Callable[..., None]) -> Callable[..., Any]:
    """
    Decorator to check if the message comes from the correct chat_id
    :param command_handler: Telegram CommandHandler
    :return: decorated function
    """

    def wrapper(self, *args, **kwargs):
        """ Decorator logic """
        update = kwargs.get('update') or args[0]

        # Reject unauthorized messages
        if update.callback_query:
            cchat_id = int(update.callback_query.message.chat.id)
        else:
            cchat_id = int(update.message.chat_id)

        chat_id = int(self._config['telegram']['chat_id'])
        if cchat_id != chat_id:
            logger.info(
                'Rejected unauthorized message from: %s',
                update.message.chat_id
            )
            return wrapper
        # Rollback session to avoid getting data stored in a transaction.
        Trade.query.session.rollback()
        logger.debug(
            'Executing handler: %s for chat_id: %s',
            command_handler.__name__,
            chat_id
        )
        try:
            return command_handler(self, *args, **kwargs)
        except BaseException:
            logger.exception('Exception occurred within Telegram module')

    return wrapper


class Telegram(RPCHandler):
    """  This class handles all telegram communication """

    def __init__(self, rpc: RPC, config: Dict[str, Any]) -> None:
        """
        Init the Telegram call, and init the super class RPCHandler
        :param rpc: instance of RPC Helper class
        :param config: Configuration object
        :return: None
        """
        super().__init__(rpc, config)

        self._updater: Updater
        self._init_keyboard()
        self._init()

    def _init_keyboard(self) -> None:
        """
        Validates the keyboard configuration from telegram config
        section.
        """
        self._keyboard: List[List[Union[str, KeyboardButton]]] = [
            ['/daily', '/profit', '/balance'],
            ['/status', '/status table', '/performance'],
            ['/count', '/start', '/stop', '/help']
        ]
        # do not allow commands with mandatory arguments and critical cmds
        # like /forcesell and /forcebuy
        # TODO: DRY! - its not good to list all valid cmds here. But otherwise
        #       this needs refactoring of the whole telegram module (same
        #       problem in _help()).
        valid_keys: List[str] = [r'/start$', r'/stop$', r'/status$', r'/status table$',
                                 r'/trades$', r'/performance$', r'/buys', r'/sells', r'/mix_tags',
                                 r'/daily$', r'/daily \d+$', r'/profit$', r'/profit \d+',
                                 r'/stats$', r'/count$', r'/locks$', r'/balance$',
                                 r'/stopbuy$', r'/reload_config$', r'/show_config$',
                                 r'/logs$', r'/whitelist$', r'/blacklist$', r'/bl_delete$',
                                 r'/weekly$', r'/weekly \d+$', r'/monthly$', r'/monthly \d+$',
<<<<<<< HEAD
                                 r'/forcebuy$', r'/forcelong$', r'/forceshort$',
                                 r'/edge$', r'/help$', r'/version$']
=======
                                 r'/forcebuy$', r'/edge$', r'/health$', r'/help$', r'/version$']
>>>>>>> 6a591038
        # Create keys for generation
        valid_keys_print = [k.replace('$', '') for k in valid_keys]

        # custom keyboard specified in config.json
        cust_keyboard = self._config['telegram'].get('keyboard', [])
        if cust_keyboard:
            combined = "(" + ")|(".join(valid_keys) + ")"
            # check for valid shortcuts
            invalid_keys = [b for b in chain.from_iterable(cust_keyboard)
                            if not re.match(combined, b)]
            if len(invalid_keys):
                err_msg = ('config.telegram.keyboard: Invalid commands for '
                           f'custom Telegram keyboard: {invalid_keys}'
                           f'\nvalid commands are: {valid_keys_print}')
                raise OperationalException(err_msg)
            else:
                self._keyboard = cust_keyboard
                logger.info('using custom keyboard from '
                            f'config.json: {self._keyboard}')

    def _init(self) -> None:
        """
        Initializes this module with the given config,
        registers all known command handlers
        and starts polling for message updates
        """
        self._updater = Updater(token=self._config['telegram']['token'], workers=0,
                                use_context=True)

        # Register command handler and start telegram message polling
        handles = [
            CommandHandler('status', self._status),
            CommandHandler('profit', self._profit),
            CommandHandler('balance', self._balance),
            CommandHandler('start', self._start),
            CommandHandler('stop', self._stop),
            CommandHandler(['forcesell', 'forceexit'], self._forceexit),
            CommandHandler(['forcebuy', 'forcelong'], partial(
                self._forceenter, order_side=SignalDirection.LONG)),
            CommandHandler('forceshort', partial(
                self._forceenter, order_side=SignalDirection.SHORT)),
            CommandHandler('trades', self._trades),
            CommandHandler('delete', self._delete_trade),
            CommandHandler('performance', self._performance),
            CommandHandler(['buys', 'entries'], self._enter_tag_performance),
            CommandHandler('sells', self._sell_reason_performance),
            CommandHandler('mix_tags', self._mix_tag_performance),
            CommandHandler('stats', self._stats),
            CommandHandler('daily', self._daily),
            CommandHandler('weekly', self._weekly),
            CommandHandler('monthly', self._monthly),
            CommandHandler('count', self._count),
            CommandHandler('locks', self._locks),
            CommandHandler(['unlock', 'delete_locks'], self._delete_locks),
            CommandHandler(['reload_config', 'reload_conf'], self._reload_config),
            CommandHandler(['show_config', 'show_conf'], self._show_config),
            CommandHandler('stopbuy', self._stopbuy),
            CommandHandler('whitelist', self._whitelist),
            CommandHandler('blacklist', self._blacklist),
            CommandHandler(['blacklist_delete', 'bl_delete'], self._blacklist_delete),
            CommandHandler('logs', self._logs),
            CommandHandler('edge', self._edge),
            CommandHandler('health', self._health),
            CommandHandler('help', self._help),
            CommandHandler('version', self._version),
        ]
        callbacks = [
            CallbackQueryHandler(self._status_table, pattern='update_status_table'),
            CallbackQueryHandler(self._daily, pattern='update_daily'),
            CallbackQueryHandler(self._weekly, pattern='update_weekly'),
            CallbackQueryHandler(self._monthly, pattern='update_monthly'),
            CallbackQueryHandler(self._profit, pattern='update_profit'),
            CallbackQueryHandler(self._balance, pattern='update_balance'),
            CallbackQueryHandler(self._performance, pattern='update_performance'),
            CallbackQueryHandler(self._enter_tag_performance,
                                 pattern='update_enter_tag_performance'),
            CallbackQueryHandler(self._sell_reason_performance,
                                 pattern='update_sell_reason_performance'),
            CallbackQueryHandler(self._mix_tag_performance, pattern='update_mix_tag_performance'),
            CallbackQueryHandler(self._count, pattern='update_count'),
            CallbackQueryHandler(self._forceenter_inline),
        ]
        for handle in handles:
            self._updater.dispatcher.add_handler(handle)

        for callback in callbacks:
            self._updater.dispatcher.add_handler(callback)

        self._updater.start_polling(
            bootstrap_retries=-1,
            timeout=20,
            read_latency=60,  # Assumed transmission latency
            drop_pending_updates=True,
        )
        logger.info(
            'rpc.telegram is listening for following commands: %s',
            [h.command for h in handles]
        )

    def cleanup(self) -> None:
        """
        Stops all running telegram threads.
        :return: None
        """
        # This can take up to `timeout` from the call to `start_polling`.
        self._updater.stop()

    def _format_buy_msg(self, msg: Dict[str, Any]) -> str:
        if self._rpc._fiat_converter:
            msg['stake_amount_fiat'] = self._rpc._fiat_converter.convert_amount(
                msg['stake_amount'], msg['stake_currency'], msg['fiat_currency'])
        else:
            msg['stake_amount_fiat'] = 0
        is_fill = msg['type'] in [RPCMessageType.BUY_FILL, RPCMessageType.SHORT_FILL]
        emoji = '\N{CHECK MARK}' if is_fill else '\N{LARGE BLUE CIRCLE}'

        enter_side = ({'enter': 'Long', 'entered': 'Longed'} if msg['type']
                      in [RPCMessageType.BUY_FILL, RPCMessageType.BUY]
                      else {'enter': 'Short', 'entered': 'Shorted'})
        message = (
            f"{emoji} *{msg['exchange']}:*"
            f" {enter_side['entered'] if is_fill else enter_side['enter']} {msg['pair']}"
            f" (#{msg['trade_id']})\n"
            )
        message += f"*Enter Tag:* `{msg['enter_tag']}`\n" if msg.get('enter_tag', None) else ""
        message += f"*Amount:* `{msg['amount']:.8f}`\n"
        if msg.get('leverage') and msg.get('leverage', 1.0) != 1.0:
            message += f"*Leverage:* `{msg['leverage']}`\n"

        if msg['type'] in [RPCMessageType.BUY_FILL, RPCMessageType.SHORT_FILL]:
            message += f"*Open Rate:* `{msg['open_rate']:.8f}`\n"
        elif msg['type'] in [RPCMessageType.BUY, RPCMessageType.SHORT]:
            message += f"*Open Rate:* `{msg['limit']:.8f}`\n"\
                       f"*Current Rate:* `{msg['current_rate']:.8f}`\n"

        message += f"*Total:* `({round_coin_value(msg['stake_amount'], msg['stake_currency'])}"

        if msg.get('fiat_currency', None):
            message += f", {round_coin_value(msg['stake_amount_fiat'], msg['fiat_currency'])}"

        message += ")`"
        return message

    def _format_sell_msg(self, msg: Dict[str, Any]) -> str:
        msg['amount'] = round(msg['amount'], 8)
        msg['profit_percent'] = round(msg['profit_ratio'] * 100, 2)
        msg['duration'] = msg['close_date'].replace(
            microsecond=0) - msg['open_date'].replace(microsecond=0)
        msg['duration_min'] = msg['duration'].total_seconds() / 60

        msg['enter_tag'] = msg['enter_tag'] if "enter_tag" in msg.keys() else None
        msg['emoji'] = self._get_sell_emoji(msg)
        msg['leverage_text'] = (f"*Leverage:* `{msg['leverage']:.1f}`\n"
                                if msg.get('leverage', None) and msg.get('leverage', 1.0) != 1.0
                                else "")

        # Check if all sell properties are available.
        # This might not be the case if the message origin is triggered by /forcesell
        if (all(prop in msg for prop in ['gain', 'fiat_currency', 'stake_currency'])
                and self._rpc._fiat_converter):
            msg['profit_fiat'] = self._rpc._fiat_converter.convert_amount(
                msg['profit_amount'], msg['stake_currency'], msg['fiat_currency'])
            msg['profit_extra'] = (
                f" ({msg['gain']}: {msg['profit_amount']:.8f} {msg['stake_currency']}"
                f" / {msg['profit_fiat']:.3f} {msg['fiat_currency']})")
        else:
            msg['profit_extra'] = ''
        is_fill = msg['type'] == RPCMessageType.SELL_FILL
        message = (
            f"{msg['emoji']} *{msg['exchange']}:* "
            f"{'Exited' if is_fill else 'Exiting'} {msg['pair']} (#{msg['trade_id']})\n"
            f"*{'Profit' if is_fill else 'Unrealized Profit'}:* "
            f"`{msg['profit_ratio']:.2%}{msg['profit_extra']}`\n"
            f"*Enter Tag:* `{msg['enter_tag']}`\n"
            f"*Exit Reason:* `{msg['sell_reason']}`\n"
            f"*Duration:* `{msg['duration']} ({msg['duration_min']:.1f} min)`\n"
            f"*Direction:* `{msg['direction']}`\n"
            f"{msg['leverage_text']}"
            f"*Amount:* `{msg['amount']:.8f}`\n"
            f"*Open Rate:* `{msg['open_rate']:.8f}`\n"
        )
        if msg['type'] == RPCMessageType.SELL:
            message += (f"*Current Rate:* `{msg['current_rate']:.8f}`\n"
                        f"*Close Rate:* `{msg['limit']:.8f}`")

        elif msg['type'] == RPCMessageType.SELL_FILL:
            message += f"*Close Rate:* `{msg['close_rate']:.8f}`"

        return message

    def compose_message(self, msg: Dict[str, Any], msg_type: RPCMessageType) -> str:
        if msg_type in [RPCMessageType.BUY, RPCMessageType.BUY_FILL, RPCMessageType.SHORT,
                        RPCMessageType.SHORT_FILL]:
            message = self._format_buy_msg(msg)

        elif msg_type in [RPCMessageType.SELL, RPCMessageType.SELL_FILL]:
            message = self._format_sell_msg(msg)

        elif msg_type in (RPCMessageType.BUY_CANCEL, RPCMessageType.SHORT_CANCEL,
                          RPCMessageType.SELL_CANCEL):
            msg['message_side'] = 'enter' if msg_type in [RPCMessageType.BUY_CANCEL,
                                                          RPCMessageType.SHORT_CANCEL] else 'exit'
            message = ("\N{WARNING SIGN} *{exchange}:* "
                       "Cancelling {message_side} Order for {pair} (#{trade_id}). "
                       "Reason: {reason}.".format(**msg))

        elif msg_type == RPCMessageType.PROTECTION_TRIGGER:
            message = (
                "*Protection* triggered due to {reason}. "
                "`{pair}` will be locked until `{lock_end_time}`."
            ).format(**msg)

        elif msg_type == RPCMessageType.PROTECTION_TRIGGER_GLOBAL:
            message = (
                "*Protection* triggered due to {reason}. "
                "*All pairs* will be locked until `{lock_end_time}`."
            ).format(**msg)

        elif msg_type == RPCMessageType.STATUS:
            message = '*Status:* `{status}`'.format(**msg)

        elif msg_type == RPCMessageType.WARNING:
            message = '\N{WARNING SIGN} *Warning:* `{status}`'.format(**msg)

        elif msg_type == RPCMessageType.STARTUP:
            message = '{status}'.format(**msg)

        else:
            raise NotImplementedError('Unknown message type: {}'.format(msg_type))
        return message

    def send_msg(self, msg: Dict[str, Any]) -> None:
        """ Send a message to telegram channel """

        default_noti = 'on'

        msg_type = msg['type']
        noti = ''
        if msg_type == RPCMessageType.SELL:
            sell_noti = self._config['telegram'] \
                .get('notification_settings', {}).get(str(msg_type), {})
            # For backward compatibility sell still can be string
            if isinstance(sell_noti, str):
                noti = sell_noti
            else:
                noti = sell_noti.get(str(msg['sell_reason']), default_noti)
        else:
            noti = self._config['telegram'] \
                .get('notification_settings', {}).get(str(msg_type), default_noti)

        if noti == 'off':
            logger.info(f"Notification '{msg_type}' not sent.")
            # Notification disabled
            return

        message = self.compose_message(msg, msg_type)

        self._send_msg(message, disable_notification=(noti == 'silent'))

    def _get_sell_emoji(self, msg):
        """
        Get emoji for sell-side
        """

        if float(msg['profit_percent']) >= 5.0:
            return "\N{ROCKET}"
        elif float(msg['profit_percent']) >= 0.0:
            return "\N{EIGHT SPOKED ASTERISK}"
        elif msg['sell_reason'] == "stop_loss":
            return "\N{WARNING SIGN}"
        else:
            return "\N{CROSS MARK}"

    def _prepare_entry_details(self, filled_orders, base_currency, is_open):
        """
        Prepare details of trade with entry adjustment enabled
        """
        lines = []
        for x, order in enumerate(filled_orders):
            cur_entry_datetime = arrow.get(order["order_filled_date"])
            cur_entry_amount = order["amount"]
            cur_entry_average = order["average"]
            lines.append("  ")
            if x == 0:
                lines.append("*Entry #{}:*".format(x+1))
                lines.append("*Entry Amount:* {} ({:.8f} {})"
                             .format(cur_entry_amount, order["cost"], base_currency))
                lines.append("*Average Entry Price:* {}".format(cur_entry_average))
            else:
                sumA = 0
                sumB = 0
                for y in range(x):
                    sumA += (filled_orders[y]["amount"] * filled_orders[y]["average"])
                    sumB += filled_orders[y]["amount"]
                prev_avg_price = sumA/sumB
                price_to_1st_entry = ((cur_entry_average - filled_orders[0]["average"])
                                      / filled_orders[0]["average"])
                minus_on_entry = (cur_entry_average - prev_avg_price)/prev_avg_price
                dur_entry = cur_entry_datetime - arrow.get(filled_orders[x-1]["order_filled_date"])
                days = dur_entry.days
                hours, remainder = divmod(dur_entry.seconds, 3600)
                minutes, seconds = divmod(remainder, 60)
                lines.append("*Entry #{}:* at {:.2%} avg profit".format(x+1, minus_on_entry))
                if is_open:
                    lines.append("({})".format(cur_entry_datetime
                                               .humanize(granularity=["day", "hour", "minute"])))
                lines.append("*Entry Amount:* {} ({:.8f} {})"
                             .format(cur_entry_amount, order["cost"], base_currency))
                lines.append("*Average Entry Price:* {} ({:.2%} from 1st entry rate)"
                             .format(cur_entry_average, price_to_1st_entry))
                lines.append("*Order filled at:* {}".format(order["order_filled_date"]))
                lines.append("({}d {}h {}m {}s from previous entry)"
                             .format(days, hours, minutes, seconds))
        return lines

    @authorized_only
    def _status(self, update: Update, context: CallbackContext) -> None:
        """
        Handler for /status.
        Returns the current TradeThread status
        :param bot: telegram bot
        :param update: message update
        :return: None
        """

        if context.args and 'table' in context.args:
            self._status_table(update, context)
            return

        try:

            # Check if there's at least one numerical ID provided.
            # If so, try to get only these trades.
            trade_ids = []
            if context.args and len(context.args) > 0:
                trade_ids = [int(i) for i in context.args if i.isnumeric()]

            results = self._rpc._rpc_trade_status(trade_ids=trade_ids)
            position_adjust = self._config.get('position_adjustment_enable', False)
            max_entries = self._config.get('max_entry_position_adjustment', -1)
            messages = []
            for r in results:
                r['open_date_hum'] = arrow.get(r['open_date']).humanize()
                r['num_entries'] = len(r['filled_entry_orders'])
                r['sell_reason'] = r.get('sell_reason', "")
                lines = [
                    "*Trade ID:* `{trade_id}`" +
                    ("` (since {open_date_hum})`" if r['is_open'] else ""),
                    "*Current Pair:* {pair}",
                    "*Direction:* " + ("`Short`" if r.get('is_short') else "`Long`"),
                    "*Leverage:* `{leverage}`" if r.get('leverage') else "",
                    "*Amount:* `{amount} ({stake_amount} {base_currency})`",
<<<<<<< HEAD
                    "*Enter Tag:* `{enter_tag}`" if r['enter_tag'] else "",
=======
                    "*Entry Tag:* `{buy_tag}`" if r['buy_tag'] else "",
                    "*Exit Reason:* `{sell_reason}`" if r['sell_reason'] else "",
                ]

                if position_adjust:
                    max_buy_str = (f"/{max_entries + 1}" if (max_entries > 0) else "")
                    lines.append("*Number of Entries:* `{num_entries}`" + max_buy_str)

                lines.extend([
>>>>>>> 6a591038
                    "*Open Rate:* `{open_rate:.8f}`",
                    "*Close Rate:* `{close_rate:.8f}`" if r['close_rate'] else "",
                    "*Open Date:* `{open_date}`",
                    "*Close Date:* `{close_date}`" if r['close_date'] else "",
                    "*Current Rate:* `{current_rate:.8f}`" if r['is_open'] else "",
                    ("*Current Profit:* " if r['is_open'] else "*Close Profit: *")
                    + "`{profit_ratio:.2%}`",
                ])

                if r['is_open']:
                    if (r['stop_loss_abs'] != r['initial_stop_loss_abs']
                            and r['initial_stop_loss_ratio'] is not None):
                        # Adding initial stoploss only if it is different from stoploss
                        lines.append("*Initial Stoploss:* `{initial_stop_loss_abs:.8f}` "
                                     "`({initial_stop_loss_ratio:.2%})`")

                    # Adding stoploss and stoploss percentage only if it is not None
                    lines.append("*Stoploss:* `{stop_loss_abs:.8f}` " +
                                 ("`({stop_loss_ratio:.2%})`" if r['stop_loss_ratio'] else ""))
                    lines.append("*Stoploss distance:* `{stoploss_current_dist:.8f}` "
                                 "`({stoploss_current_dist_ratio:.2%})`")
                    if r['open_order']:
                        if r['sell_order_status']:
                            lines.append("*Open Order:* `{open_order}` - `{sell_order_status}`")
                        else:
                            lines.append("*Open Order:* `{open_order}`")

                lines_detail = self._prepare_entry_details(
                    r['filled_entry_orders'], r['base_currency'], r['is_open'])
                lines.extend((lines_detail if (len(r['filled_entry_orders']) > 1) else ""))

                # Filter empty lines using list-comprehension
                messages.append("\n".join([line for line in lines if line]).format(**r))

            for msg in messages:
                self._send_msg(msg)

        except RPCException as e:
            self._send_msg(str(e))

    @authorized_only
    def _status_table(self, update: Update, context: CallbackContext) -> None:
        """
        Handler for /status table.
        Returns the current TradeThread status in table format
        :param bot: telegram bot
        :param update: message update
        :return: None
        """
        try:
            fiat_currency = self._config.get('fiat_display_currency', '')
            statlist, head, fiat_profit_sum = self._rpc._rpc_status_table(
                self._config['stake_currency'], fiat_currency)

            show_total = not isnan(fiat_profit_sum) and len(statlist) > 1
            max_trades_per_msg = 50
            """
            Calculate the number of messages of 50 trades per message
            0.99 is used to make sure that there are no extra (empty) messages
            As an example with 50 trades, there will be int(50/50 + 0.99) = 1 message
            """
            messages_count = max(int(len(statlist) / max_trades_per_msg + 0.99), 1)
            for i in range(0, messages_count):
                trades = statlist[i * max_trades_per_msg:(i + 1) * max_trades_per_msg]
                if show_total and i == messages_count - 1:
                    # append total line
                    trades.append(["Total", "", "", f"{fiat_profit_sum:.2f} {fiat_currency}"])

                message = tabulate(trades,
                                   headers=head,
                                   tablefmt='simple')
                if show_total and i == messages_count - 1:
                    # insert separators line between Total
                    lines = message.split("\n")
                    message = "\n".join(lines[:-1] + [lines[1]] + [lines[-1]])
                self._send_msg(f"<pre>{message}</pre>", parse_mode=ParseMode.HTML,
                               reload_able=True, callback_path="update_status_table",
                               query=update.callback_query)
        except RPCException as e:
            self._send_msg(str(e))

    @authorized_only
    def _daily(self, update: Update, context: CallbackContext) -> None:
        """
        Handler for /daily <n>
        Returns a daily profit (in BTC) over the last n days.
        :param bot: telegram bot
        :param update: message update
        :return: None
        """
        stake_cur = self._config['stake_currency']
        fiat_disp_cur = self._config.get('fiat_display_currency', '')
        try:
            timescale = int(context.args[0]) if context.args else 7
        except (TypeError, ValueError, IndexError):
            timescale = 7
        try:
            stats = self._rpc._rpc_daily_profit(
                timescale,
                stake_cur,
                fiat_disp_cur
            )
            stats_tab = tabulate(
                [[day['date'],
                  f"{round_coin_value(day['abs_profit'], stats['stake_currency'])}",
                  f"{day['fiat_value']:.3f} {stats['fiat_display_currency']}",
                  f"{day['trade_count']} trades"] for day in stats['data']],
                headers=[
                    'Day',
                    f'Profit {stake_cur}',
                    f'Profit {fiat_disp_cur}',
                    'Trades',
                ],
                tablefmt='simple')
            message = f'<b>Daily Profit over the last {timescale} days</b>:\n<pre>{stats_tab}</pre>'
            self._send_msg(message, parse_mode=ParseMode.HTML, reload_able=True,
                           callback_path="update_daily", query=update.callback_query)
        except RPCException as e:
            self._send_msg(str(e))

    @authorized_only
    def _weekly(self, update: Update, context: CallbackContext) -> None:
        """
        Handler for /weekly <n>
        Returns a weekly profit (in BTC) over the last n weeks.
        :param bot: telegram bot
        :param update: message update
        :return: None
        """
        stake_cur = self._config['stake_currency']
        fiat_disp_cur = self._config.get('fiat_display_currency', '')
        try:
            timescale = int(context.args[0]) if context.args else 8
        except (TypeError, ValueError, IndexError):
            timescale = 8
        try:
            stats = self._rpc._rpc_weekly_profit(
                timescale,
                stake_cur,
                fiat_disp_cur
            )
            stats_tab = tabulate(
                [[week['date'],
                  f"{round_coin_value(week['abs_profit'], stats['stake_currency'])}",
                  f"{week['fiat_value']:.3f} {stats['fiat_display_currency']}",
                  f"{week['trade_count']} trades"] for week in stats['data']],
                headers=[
                    'Monday',
                    f'Profit {stake_cur}',
                    f'Profit {fiat_disp_cur}',
                    'Trades',
                ],
                tablefmt='simple')
            message = f'<b>Weekly Profit over the last {timescale} weeks ' \
                      f'(starting from Monday)</b>:\n<pre>{stats_tab}</pre> '
            self._send_msg(message, parse_mode=ParseMode.HTML, reload_able=True,
                           callback_path="update_weekly", query=update.callback_query)
        except RPCException as e:
            self._send_msg(str(e))

    @authorized_only
    def _monthly(self, update: Update, context: CallbackContext) -> None:
        """
        Handler for /monthly <n>
        Returns a monthly profit (in BTC) over the last n months.
        :param bot: telegram bot
        :param update: message update
        :return: None
        """
        stake_cur = self._config['stake_currency']
        fiat_disp_cur = self._config.get('fiat_display_currency', '')
        try:
            timescale = int(context.args[0]) if context.args else 6
        except (TypeError, ValueError, IndexError):
            timescale = 6
        try:
            stats = self._rpc._rpc_monthly_profit(
                timescale,
                stake_cur,
                fiat_disp_cur
            )
            stats_tab = tabulate(
                [[month['date'],
                  f"{round_coin_value(month['abs_profit'], stats['stake_currency'])}",
                  f"{month['fiat_value']:.3f} {stats['fiat_display_currency']}",
                  f"{month['trade_count']} trades"] for month in stats['data']],
                headers=[
                    'Month',
                    f'Profit {stake_cur}',
                    f'Profit {fiat_disp_cur}',
                    'Trades',
                ],
                tablefmt='simple')
            message = f'<b>Monthly Profit over the last {timescale} months' \
                      f'</b>:\n<pre>{stats_tab}</pre> '
            self._send_msg(message, parse_mode=ParseMode.HTML, reload_able=True,
                           callback_path="update_monthly", query=update.callback_query)
        except RPCException as e:
            self._send_msg(str(e))

    @authorized_only
    def _profit(self, update: Update, context: CallbackContext) -> None:
        """
        Handler for /profit.
        Returns a cumulative profit statistics.
        :param bot: telegram bot
        :param update: message update
        :return: None
        """
        stake_cur = self._config['stake_currency']
        fiat_disp_cur = self._config.get('fiat_display_currency', '')

        start_date = datetime.fromtimestamp(0)
        timescale = None
        try:
            if context.args:
                timescale = int(context.args[0]) - 1
                today_start = datetime.combine(date.today(), datetime.min.time())
                start_date = today_start - timedelta(days=timescale)
        except (TypeError, ValueError, IndexError):
            pass

        stats = self._rpc._rpc_trade_statistics(
            stake_cur,
            fiat_disp_cur,
            start_date)
        profit_closed_coin = stats['profit_closed_coin']
        profit_closed_ratio_mean = stats['profit_closed_ratio_mean']
        profit_closed_percent = stats['profit_closed_percent']
        profit_closed_fiat = stats['profit_closed_fiat']
        profit_all_coin = stats['profit_all_coin']
        profit_all_ratio_mean = stats['profit_all_ratio_mean']
        profit_all_percent = stats['profit_all_percent']
        profit_all_fiat = stats['profit_all_fiat']
        trade_count = stats['trade_count']
        first_trade_date = stats['first_trade_date']
        latest_trade_date = stats['latest_trade_date']
        avg_duration = stats['avg_duration']
        best_pair = stats['best_pair']
        best_pair_profit_ratio = stats['best_pair_profit_ratio']
        if stats['trade_count'] == 0:
            markdown_msg = 'No trades yet.'
        else:
            # Message to display
            if stats['closed_trade_count'] > 0:
                markdown_msg = ("*ROI:* Closed trades\n"
                                f"∙ `{round_coin_value(profit_closed_coin, stake_cur)} "
                                f"({profit_closed_ratio_mean:.2%}) "
                                f"({profit_closed_percent} \N{GREEK CAPITAL LETTER SIGMA}%)`\n"
                                f"∙ `{round_coin_value(profit_closed_fiat, fiat_disp_cur)}`\n")
            else:
                markdown_msg = "`No closed trade` \n"

            markdown_msg += (
                f"*ROI:* All trades\n"
                f"∙ `{round_coin_value(profit_all_coin, stake_cur)} "
                f"({profit_all_ratio_mean:.2%}) "
                f"({profit_all_percent} \N{GREEK CAPITAL LETTER SIGMA}%)`\n"
                f"∙ `{round_coin_value(profit_all_fiat, fiat_disp_cur)}`\n"
                f"*Total Trade Count:* `{trade_count}`\n"
                f"*{'First Trade opened' if not timescale else 'Showing Profit since'}:* "
                f"`{first_trade_date}`\n"
                f"*Latest Trade opened:* `{latest_trade_date}\n`"
                f"*Win / Loss:* `{stats['winning_trades']} / {stats['losing_trades']}`"
            )
            if stats['closed_trade_count'] > 0:
                markdown_msg += (f"\n*Avg. Duration:* `{avg_duration}`\n"
                                 f"*Best Performing:* `{best_pair}: {best_pair_profit_ratio:.2%}`")
        self._send_msg(markdown_msg, reload_able=True, callback_path="update_profit",
                       query=update.callback_query)

    @authorized_only
    def _stats(self, update: Update, context: CallbackContext) -> None:
        """
        Handler for /stats
        Show stats of recent trades
        """
        stats = self._rpc._rpc_stats()

        reason_map = {
            'roi': 'ROI',
            'stop_loss': 'Stoploss',
            'trailing_stop_loss': 'Trail. Stop',
            'stoploss_on_exchange': 'Stoploss',
            'sell_signal': 'Sell Signal',
            'force_sell': 'Forcesell',
            'emergency_sell': 'Emergency Sell',
        }
        sell_reasons_tabulate = [
            [
                reason_map.get(reason, reason),
                sum(count.values()),
                count['wins'],
                count['losses']
            ] for reason, count in stats['sell_reasons'].items()
        ]
        sell_reasons_msg = 'No trades yet.'
        for reason in chunks(sell_reasons_tabulate, 25):
            sell_reasons_msg = tabulate(
                reason,
                headers=['Sell Reason', 'Sells', 'Wins', 'Losses']
            )
            if len(sell_reasons_tabulate) > 25:
                self._send_msg(sell_reasons_msg, ParseMode.MARKDOWN)
                sell_reasons_msg = ''

        durations = stats['durations']
        duration_msg = tabulate(
            [
                ['Wins', str(timedelta(seconds=durations['wins']))
                 if durations['wins'] is not None else 'N/A'],
                ['Losses', str(timedelta(seconds=durations['losses']))
                 if durations['losses'] is not None else 'N/A']
            ],
            headers=['', 'Avg. Duration']
        )
        msg = (f"""```\n{sell_reasons_msg}```\n```\n{duration_msg}```""")

        self._send_msg(msg, ParseMode.MARKDOWN)

    @authorized_only
    def _balance(self, update: Update, context: CallbackContext) -> None:
        """ Handler for /balance """
        try:
            result = self._rpc._rpc_balance(self._config['stake_currency'],
                                            self._config.get('fiat_display_currency', ''))

            balance_dust_level = self._config['telegram'].get('balance_dust_level', 0.0)
            if not balance_dust_level:
                balance_dust_level = DUST_PER_COIN.get(self._config['stake_currency'], 1.0)

            output = ''
            if self._config['dry_run']:
                output += "*Warning:* Simulated balances in Dry Mode.\n"

            output += ("Starting capital: "
                       f"`{result['starting_capital']}` {self._config['stake_currency']}"
                       )
            output += (f" `{result['starting_capital_fiat']}` "
                       f"{self._config['fiat_display_currency']}.\n"
                       ) if result['starting_capital_fiat'] > 0 else '.\n'

            total_dust_balance = 0
            total_dust_currencies = 0
            for curr in result['currencies']:
                curr_output = ''
                if curr['est_stake'] > balance_dust_level:
                    curr_output = (
                        f"*{curr['currency']}:*\n"
                        f"\t`Available: {curr['free']:.8f}`\n"
                        f"\t`Balance: {curr['balance']:.8f}`\n"
                        f"\t`Pending: {curr['used']:.8f}`\n"
                        f"\t`Est. {curr['stake']}: "
                        f"{round_coin_value(curr['est_stake'], curr['stake'], False)}`\n")
                elif curr['est_stake'] <= balance_dust_level:
                    total_dust_balance += curr['est_stake']
                    total_dust_currencies += 1

                # Handle overflowing message length
                if len(output + curr_output) >= MAX_TELEGRAM_MESSAGE_LENGTH:
                    self._send_msg(output)
                    output = curr_output
                else:
                    output += curr_output

            if total_dust_balance > 0:
                output += (
                    f"*{total_dust_currencies} Other "
                    f"{plural(total_dust_currencies, 'Currency', 'Currencies')} "
                    f"(< {balance_dust_level} {result['stake']}):*\n"
                    f"\t`Est. {result['stake']}: "
                    f"{round_coin_value(total_dust_balance, result['stake'], False)}`\n")
            tc = result['trade_count'] > 0
            stake_improve = f" `({result['starting_capital_ratio']:.2%})`" if tc else ''
            fiat_val = f" `({result['starting_capital_fiat_ratio']:.2%})`" if tc else ''

            output += ("\n*Estimated Value*:\n"
                       f"\t`{result['stake']}: "
                       f"{round_coin_value(result['total'], result['stake'], False)}`"
                       f"{stake_improve}\n"
                       f"\t`{result['symbol']}: "
                       f"{round_coin_value(result['value'], result['symbol'], False)}`"
                       f"{fiat_val}\n")
            self._send_msg(output, reload_able=True, callback_path="update_balance",
                           query=update.callback_query)
        except RPCException as e:
            self._send_msg(str(e))

    @authorized_only
    def _start(self, update: Update, context: CallbackContext) -> None:
        """
        Handler for /start.
        Starts TradeThread
        :param bot: telegram bot
        :param update: message update
        :return: None
        """
        msg = self._rpc._rpc_start()
        self._send_msg('Status: `{status}`'.format(**msg))

    @authorized_only
    def _stop(self, update: Update, context: CallbackContext) -> None:
        """
        Handler for /stop.
        Stops TradeThread
        :param bot: telegram bot
        :param update: message update
        :return: None
        """
        msg = self._rpc._rpc_stop()
        self._send_msg('Status: `{status}`'.format(**msg))

    @authorized_only
    def _reload_config(self, update: Update, context: CallbackContext) -> None:
        """
        Handler for /reload_config.
        Triggers a config file reload
        :param bot: telegram bot
        :param update: message update
        :return: None
        """
        msg = self._rpc._rpc_reload_config()
        self._send_msg('Status: `{status}`'.format(**msg))

    @authorized_only
    def _stopbuy(self, update: Update, context: CallbackContext) -> None:
        """
        Handler for /stop_buy.
        Sets max_open_trades to 0 and gracefully sells all open trades
        :param bot: telegram bot
        :param update: message update
        :return: None
        """
        msg = self._rpc._rpc_stopbuy()
        self._send_msg('Status: `{status}`'.format(**msg))

    @authorized_only
    def _forceexit(self, update: Update, context: CallbackContext) -> None:
        """
        Handler for /forcesell <id>.
        Sells the given trade at current price
        :param bot: telegram bot
        :param update: message update
        :return: None
        """

        trade_id = context.args[0] if context.args and len(context.args) > 0 else None
        if not trade_id:
            self._send_msg("You must specify a trade-id or 'all'.")
            return
        try:
            msg = self._rpc._rpc_forceexit(trade_id)
            self._send_msg('Forcesell Result: `{result}`'.format(**msg))

        except RPCException as e:
            self._send_msg(str(e))

    def _forceenter_action(self, pair, price: Optional[float], order_side: SignalDirection):
        try:
            self._rpc._rpc_force_entry(pair, price, order_side=order_side)
        except RPCException as e:
            self._send_msg(str(e))

    def _forceenter_inline(self, update: Update, _: CallbackContext) -> None:
        if update.callback_query:
            query = update.callback_query
            if query.data and '_||_' in query.data:
                pair, side = query.data.split('_||_')
                order_side = SignalDirection(side)
                query.answer()
                query.edit_message_text(text=f"Manually entering {order_side} for {pair}")
                self._forceenter_action(pair, None, order_side)

    @staticmethod
    def _layout_inline_keyboard(buttons: List[InlineKeyboardButton],
                                cols=3) -> List[List[InlineKeyboardButton]]:
        return [buttons[i:i + cols] for i in range(0, len(buttons), cols)]

    @authorized_only
    def _forceenter(
            self, update: Update, context: CallbackContext, order_side: SignalDirection) -> None:
        """
        Handler for /forcelong <asset> <price> and `/forceshort <asset> <price>
        Buys a pair trade at the given or current price
        :param bot: telegram bot
        :param update: message update
        :return: None
        """
        if context.args:
            pair = context.args[0]
            price = float(context.args[1]) if len(context.args) > 1 else None
            self._forceenter_action(pair, price, order_side)
        else:
            whitelist = self._rpc._rpc_whitelist()['whitelist']
            pair_buttons = [
                InlineKeyboardButton(text=pair, callback_data=f"{pair}_||_{order_side}")
                for pair in whitelist
            ]

            self._send_msg(msg="Which pair?",
                           keyboard=self._layout_inline_keyboard(pair_buttons),
                           callback_path="update_forcelong",
                           query=update.callback_query)

    @authorized_only
    def _trades(self, update: Update, context: CallbackContext) -> None:
        """
        Handler for /trades <n>
        Returns last n recent trades.
        :param bot: telegram bot
        :param update: message update
        :return: None
        """
        stake_cur = self._config['stake_currency']
        try:
            nrecent = int(context.args[0]) if context.args else 10
        except (TypeError, ValueError, IndexError):
            nrecent = 10
        try:
            trades = self._rpc._rpc_trade_history(
                nrecent
            )
            trades_tab = tabulate(
                [[arrow.get(trade['close_date']).humanize(),
                  trade['pair'] + " (#" + str(trade['trade_id']) + ")",
                  f"{(trade['close_profit']):.2%} ({trade['close_profit_abs']})"]
                 for trade in trades['trades']],
                headers=[
                    'Close Date',
                    'Pair (ID)',
                    f'Profit ({stake_cur})',
                ],
                tablefmt='simple')
            message = (f"<b>{min(trades['trades_count'], nrecent)} recent trades</b>:\n"
                       + (f"<pre>{trades_tab}</pre>" if trades['trades_count'] > 0 else ''))
            self._send_msg(message, parse_mode=ParseMode.HTML)
        except RPCException as e:
            self._send_msg(str(e))

    @authorized_only
    def _delete_trade(self, update: Update, context: CallbackContext) -> None:
        """
        Handler for /delete <id>.
        Delete the given trade
        :param bot: telegram bot
        :param update: message update
        :return: None
        """
        try:
            if not context.args or len(context.args) == 0:
                raise RPCException("Trade-id not set.")
            trade_id = int(context.args[0])
            msg = self._rpc._rpc_delete(trade_id)
            self._send_msg((
                '`{result_msg}`\n'
                'Please make sure to take care of this asset on the exchange manually.'
            ).format(**msg))

        except RPCException as e:
            self._send_msg(str(e))

    @authorized_only
    def _performance(self, update: Update, context: CallbackContext) -> None:
        """
        Handler for /performance.
        Shows a performance statistic from finished trades
        :param bot: telegram bot
        :param update: message update
        :return: None
        """
        try:
            trades = self._rpc._rpc_performance()
            output = "<b>Performance:</b>\n"
            for i, trade in enumerate(trades):
                stat_line = (
                    f"{i+1}.\t <code>{trade['pair']}\t"
                    f"{round_coin_value(trade['profit_abs'], self._config['stake_currency'])} "
                    f"({trade['profit_ratio']:.2%}) "
                    f"({trade['count']})</code>\n")

                if len(output + stat_line) >= MAX_TELEGRAM_MESSAGE_LENGTH:
                    self._send_msg(output, parse_mode=ParseMode.HTML)
                    output = stat_line
                else:
                    output += stat_line

            self._send_msg(output, parse_mode=ParseMode.HTML,
                           reload_able=True, callback_path="update_performance",
                           query=update.callback_query)
        except RPCException as e:
            self._send_msg(str(e))

    @authorized_only
    def _enter_tag_performance(self, update: Update, context: CallbackContext) -> None:
        """
        Handler for /buys PAIR .
        Shows a performance statistic from finished trades
        :param bot: telegram bot
        :param update: message update
        :return: None
        """
        try:
            pair = None
            if context.args and isinstance(context.args[0], str):
                pair = context.args[0]

            trades = self._rpc._rpc_enter_tag_performance(pair)
            output = "<b>Buy Tag Performance:</b>\n"
            for i, trade in enumerate(trades):
                stat_line = (
                    f"{i+1}.\t <code>{trade['enter_tag']}\t"
                    f"{round_coin_value(trade['profit_abs'], self._config['stake_currency'])} "
                    f"({trade['profit_ratio']:.2%}) "
                    f"({trade['count']})</code>\n")

                if len(output + stat_line) >= MAX_TELEGRAM_MESSAGE_LENGTH:
                    self._send_msg(output, parse_mode=ParseMode.HTML)
                    output = stat_line
                else:
                    output += stat_line

            self._send_msg(output, parse_mode=ParseMode.HTML,
                           reload_able=True, callback_path="update_enter_tag_performance",
                           query=update.callback_query)
        except RPCException as e:
            self._send_msg(str(e))

    @authorized_only
    def _sell_reason_performance(self, update: Update, context: CallbackContext) -> None:
        """
        Handler for /sells.
        Shows a performance statistic from finished trades
        :param bot: telegram bot
        :param update: message update
        :return: None
        """
        try:
            pair = None
            if context.args and isinstance(context.args[0], str):
                pair = context.args[0]

            trades = self._rpc._rpc_sell_reason_performance(pair)
            output = "<b>Sell Reason Performance:</b>\n"
            for i, trade in enumerate(trades):
                stat_line = (
                    f"{i+1}.\t <code>{trade['sell_reason']}\t"
                    f"{round_coin_value(trade['profit_abs'], self._config['stake_currency'])} "
                    f"({trade['profit_ratio']:.2%}) "
                    f"({trade['count']})</code>\n")

                if len(output + stat_line) >= MAX_TELEGRAM_MESSAGE_LENGTH:
                    self._send_msg(output, parse_mode=ParseMode.HTML)
                    output = stat_line
                else:
                    output += stat_line

            self._send_msg(output, parse_mode=ParseMode.HTML,
                           reload_able=True, callback_path="update_sell_reason_performance",
                           query=update.callback_query)
        except RPCException as e:
            self._send_msg(str(e))

    @authorized_only
    def _mix_tag_performance(self, update: Update, context: CallbackContext) -> None:
        """
        Handler for /mix_tags.
        Shows a performance statistic from finished trades
        :param bot: telegram bot
        :param update: message update
        :return: None
        """
        try:
            pair = None
            if context.args and isinstance(context.args[0], str):
                pair = context.args[0]

            trades = self._rpc._rpc_mix_tag_performance(pair)
            output = "<b>Mix Tag Performance:</b>\n"
            for i, trade in enumerate(trades):
                stat_line = (
                    f"{i+1}.\t <code>{trade['mix_tag']}\t"
                    f"{round_coin_value(trade['profit_abs'], self._config['stake_currency'])} "
                    f"({trade['profit']:.2%}) "
                    f"({trade['count']})</code>\n")

                if len(output + stat_line) >= MAX_TELEGRAM_MESSAGE_LENGTH:
                    self._send_msg(output, parse_mode=ParseMode.HTML)
                    output = stat_line
                else:
                    output += stat_line

            self._send_msg(output, parse_mode=ParseMode.HTML,
                           reload_able=True, callback_path="update_mix_tag_performance",
                           query=update.callback_query)
        except RPCException as e:
            self._send_msg(str(e))

    @authorized_only
    def _count(self, update: Update, context: CallbackContext) -> None:
        """
        Handler for /count.
        Returns the number of trades running
        :param bot: telegram bot
        :param update: message update
        :return: None
        """
        try:
            counts = self._rpc._rpc_count()
            message = tabulate({k: [v] for k, v in counts.items()},
                               headers=['current', 'max', 'total stake'],
                               tablefmt='simple')
            message = "<pre>{}</pre>".format(message)
            logger.debug(message)
            self._send_msg(message, parse_mode=ParseMode.HTML,
                           reload_able=True, callback_path="update_count",
                           query=update.callback_query)
        except RPCException as e:
            self._send_msg(str(e))

    @authorized_only
    def _locks(self, update: Update, context: CallbackContext) -> None:
        """
        Handler for /locks.
        Returns the currently active locks
        """
        rpc_locks = self._rpc._rpc_locks()
        if not rpc_locks['locks']:
            self._send_msg('No active locks.', parse_mode=ParseMode.HTML)

        for locks in chunks(rpc_locks['locks'], 25):
            message = tabulate([[
                lock['id'],
                lock['pair'],
                lock['lock_end_time'],
                lock['reason']] for lock in locks],
                headers=['ID', 'Pair', 'Until', 'Reason'],
                tablefmt='simple')
            message = f"<pre>{escape(message)}</pre>"
            logger.debug(message)
            self._send_msg(message, parse_mode=ParseMode.HTML)

    @authorized_only
    def _delete_locks(self, update: Update, context: CallbackContext) -> None:
        """
        Handler for /delete_locks.
        Returns the currently active locks
        """
        arg = context.args[0] if context.args and len(context.args) > 0 else None
        lockid = None
        pair = None
        if arg:
            try:
                lockid = int(arg)
            except ValueError:
                pair = arg

        self._rpc._rpc_delete_lock(lockid=lockid, pair=pair)
        self._locks(update, context)

    @authorized_only
    def _whitelist(self, update: Update, context: CallbackContext) -> None:
        """
        Handler for /whitelist
        Shows the currently active whitelist
        """
        try:
            whitelist = self._rpc._rpc_whitelist()

            message = f"Using whitelist `{whitelist['method']}` with {whitelist['length']} pairs\n"
            message += f"`{', '.join(whitelist['whitelist'])}`"

            logger.debug(message)
            self._send_msg(message)
        except RPCException as e:
            self._send_msg(str(e))

    @authorized_only
    def _blacklist(self, update: Update, context: CallbackContext) -> None:
        """
        Handler for /blacklist
        Shows the currently active blacklist
        """
        self.send_blacklist_msg(self._rpc._rpc_blacklist(context.args))

    def send_blacklist_msg(self, blacklist: Dict):
        errmsgs = []
        for pair, error in blacklist['errors'].items():
            errmsgs.append(f"Error adding `{pair}` to blacklist: `{error['error_msg']}`")
        if errmsgs:
            self._send_msg('\n'.join(errmsgs))

        message = f"Blacklist contains {blacklist['length']} pairs\n"
        message += f"`{', '.join(blacklist['blacklist'])}`"

        logger.debug(message)
        self._send_msg(message)

    @authorized_only
    def _blacklist_delete(self, update: Update, context: CallbackContext) -> None:
        """
        Handler for /bl_delete
        Deletes pair(s) from current blacklist
        """
        self.send_blacklist_msg(self._rpc._rpc_blacklist_delete(context.args or []))

    @authorized_only
    def _logs(self, update: Update, context: CallbackContext) -> None:
        """
        Handler for /logs
        Shows the latest logs
        """
        try:
            try:
                limit = int(context.args[0]) if context.args else 10
            except (TypeError, ValueError, IndexError):
                limit = 10
            logs = RPC._rpc_get_logs(limit)['logs']
            msgs = ''
            msg_template = "*{}* {}: {} \\- `{}`"
            for logrec in logs:
                msg = msg_template.format(escape_markdown(logrec[0], version=2),
                                          escape_markdown(logrec[2], version=2),
                                          escape_markdown(logrec[3], version=2),
                                          escape_markdown(logrec[4], version=2))
                if len(msgs + msg) + 10 >= MAX_TELEGRAM_MESSAGE_LENGTH:
                    # Send message immediately if it would become too long
                    self._send_msg(msgs, parse_mode=ParseMode.MARKDOWN_V2)
                    msgs = msg + '\n'
                else:
                    # Append message to messages to send
                    msgs += msg + '\n'

            if msgs:
                self._send_msg(msgs, parse_mode=ParseMode.MARKDOWN_V2)
        except RPCException as e:
            self._send_msg(str(e))

    @authorized_only
    def _edge(self, update: Update, context: CallbackContext) -> None:
        """
        Handler for /edge
        Shows information related to Edge
        """
        try:
            edge_pairs = self._rpc._rpc_edge()
            if not edge_pairs:
                message = '<b>Edge only validated following pairs:</b>'
                self._send_msg(message, parse_mode=ParseMode.HTML)

            for chunk in chunks(edge_pairs, 25):
                edge_pairs_tab = tabulate(chunk, headers='keys', tablefmt='simple')
                message = (f'<b>Edge only validated following pairs:</b>\n'
                           f'<pre>{edge_pairs_tab}</pre>')

                self._send_msg(message, parse_mode=ParseMode.HTML)

        except RPCException as e:
            self._send_msg(str(e))

    @authorized_only
    def _help(self, update: Update, context: CallbackContext) -> None:
        """
        Handler for /help.
        Show commands of the bot
        :param bot: telegram bot
        :param update: message update
        :return: None
        """
        forceenter_text = ("*/forcelong <pair> [<rate>]:* `Instantly buys the given pair. "
                           "Optionally takes a rate at which to buy "
                           "(only applies to limit orders).` \n"
                           )
        if self._rpc._freqtrade.trading_mode != TradingMode.SPOT:
            forceenter_text += ("*/forceshort <pair> [<rate>]:* `Instantly shorts the given pair. "
                                "Optionally takes a rate at which to sell "
                                "(only applies to limit orders).` \n")
        message = (
            "_BotControl_\n"
            "------------\n"
            "*/start:* `Starts the trader`\n"
            "*/stop:* Stops the trader\n"
            "*/stopbuy:* `Stops buying, but handles open trades gracefully` \n"
            "*/forceexit <trade_id>|all:* `Instantly exits the given trade or all trades, "
            "regardless of profit`\n"
            f"{forceenter_text if self._config.get('forcebuy_enable', False) else ''}"
            "*/delete <trade_id>:* `Instantly delete the given trade in the database`\n"
            "*/whitelist:* `Show current whitelist` \n"
            "*/blacklist [pair]:* `Show current blacklist, or adds one or more pairs "
            "to the blacklist.` \n"
            "*/blacklist_delete [pairs]| /bl_delete [pairs]:* "
            "`Delete pair / pattern from blacklist. Will reset on reload_conf.` \n"
            "*/reload_config:* `Reload configuration file` \n"
            "*/unlock <pair|id>:* `Unlock this Pair (or this lock id if it's numeric)`\n"

            "_Current state_\n"
            "------------\n"
            "*/show_config:* `Show running configuration` \n"
            "*/locks:* `Show currently locked pairs`\n"
            "*/balance:* `Show account balance per currency`\n"
            "*/logs [limit]:* `Show latest logs - defaults to 10` \n"
            "*/count:* `Show number of active trades compared to allowed number of trades`\n"
            "*/edge:* `Shows validated pairs by Edge if it is enabled` \n"
            "*/health* `Show latest process timestamp - defaults to 1970-01-01 00:00:00` \n"

            "_Statistics_\n"
            "------------\n"
            "*/status <trade_id>|[table]:* `Lists all open trades`\n"
            "         *<trade_id> :* `Lists one or more specific trades.`\n"
            "                        `Separate multiple <trade_id> with a blank space.`\n"
            "         *table :* `will display trades in a table`\n"
            "                `pending buy orders are marked with an asterisk (*)`\n"
            "                `pending sell orders are marked with a double asterisk (**)`\n"
            "*/buys <pair|none>:* `Shows the enter_tag performance`\n"
            "*/sells <pair|none>:* `Shows the sell reason performance`\n"
            "*/mix_tags <pair|none>:* `Shows combined buy tag + sell reason performance`\n"
            "*/trades [limit]:* `Lists last closed trades (limited to 10 by default)`\n"
            "*/profit [<n>]:* `Lists cumulative profit from all finished trades, "
            "over the last n days`\n"
            "*/performance:* `Show performance of each finished trade grouped by pair`\n"
            "*/daily <n>:* `Shows profit or loss per day, over the last n days`\n"
            "*/weekly <n>:* `Shows statistics per week, over the last n weeks`\n"
            "*/monthly <n>:* `Shows statistics per month, over the last n months`\n"
            "*/stats:* `Shows Wins / losses by Sell reason as well as "
            "Avg. holding durationsfor buys and sells.`\n"
            "*/help:* `This help message`\n"
            "*/version:* `Show version`"
            )

        self._send_msg(message, parse_mode=ParseMode.MARKDOWN)

    @authorized_only
    def _health(self, update: Update, context: CallbackContext) -> None:
        """
        Handler for /health
        Shows the last process timestamp
        """
        try:
            health = self._rpc._health()
            message = f"Last process: `{health['last_process_loc']}`"
            self._send_msg(message)
        except RPCException as e:
            self._send_msg(str(e))

    @authorized_only
    def _version(self, update: Update, context: CallbackContext) -> None:
        """
        Handler for /version.
        Show version information
        :param bot: telegram bot
        :param update: message update
        :return: None
        """
        strategy_version = self._rpc._freqtrade.strategy.version()
        version_string = f'*Version:* `{__version__}`'
        if strategy_version is not None:
            version_string += f', *Strategy version: * `{strategy_version}`'

        self._send_msg(version_string)

    @authorized_only
    def _show_config(self, update: Update, context: CallbackContext) -> None:
        """
        Handler for /show_config.
        Show config information information
        :param bot: telegram bot
        :param update: message update
        :return: None
        """
        val = RPC._rpc_show_config(self._config, self._rpc._freqtrade.state)

        if val['trailing_stop']:
            sl_info = (
                f"*Initial Stoploss:* `{val['stoploss']}`\n"
                f"*Trailing stop positive:* `{val['trailing_stop_positive']}`\n"
                f"*Trailing stop offset:* `{val['trailing_stop_positive_offset']}`\n"
                f"*Only trail above offset:* `{val['trailing_only_offset_is_reached']}`\n"
            )

        else:
            sl_info = f"*Stoploss:* `{val['stoploss']}`\n"

        if val['position_adjustment_enable']:
            pa_info = (
                f"*Position adjustment:* On\n"
                f"*Max enter position adjustment:* `{val['max_entry_position_adjustment']}`\n"
            )
        else:
            pa_info = "*Position adjustment:* Off\n"

        self._send_msg(
            f"*Mode:* `{'Dry-run' if val['dry_run'] else 'Live'}`\n"
            f"*Exchange:* `{val['exchange']}`\n"
            f"*Market: * `{val['trading_mode']}`\n"
            f"*Stake per trade:* `{val['stake_amount']} {val['stake_currency']}`\n"
            f"*Max open Trades:* `{val['max_open_trades']}`\n"
            f"*Minimum ROI:* `{val['minimal_roi']}`\n"
            f"*Ask strategy:* ```\n{json.dumps(val['ask_strategy'])}```\n"
            f"*Bid strategy:* ```\n{json.dumps(val['bid_strategy'])}```\n"
            f"{sl_info}"
            f"{pa_info}"
            f"*Timeframe:* `{val['timeframe']}`\n"
            f"*Strategy:* `{val['strategy']}`\n"
            f"*Current state:* `{val['state']}`"
        )

    def _update_msg(self, query: CallbackQuery, msg: str, callback_path: str = "",
                    reload_able: bool = False, parse_mode: str = ParseMode.MARKDOWN) -> None:
        if reload_able:
            reply_markup = InlineKeyboardMarkup([
                [InlineKeyboardButton("Refresh", callback_data=callback_path)],
            ])
        else:
            reply_markup = InlineKeyboardMarkup([[]])
        msg += "\nUpdated: {}".format(datetime.now().ctime())
        if not query.message:
            return
        chat_id = query.message.chat_id
        message_id = query.message.message_id

        try:
            self._updater.bot.edit_message_text(
                chat_id=chat_id,
                message_id=message_id,
                text=msg,
                parse_mode=parse_mode,
                reply_markup=reply_markup
            )
        except BadRequest as e:
            if 'not modified' in e.message.lower():
                pass
            else:
                logger.warning('TelegramError: %s', e.message)
        except TelegramError as telegram_err:
            logger.warning('TelegramError: %s! Giving up on that message.', telegram_err.message)

    def _send_msg(self, msg: str, parse_mode: str = ParseMode.MARKDOWN,
                  disable_notification: bool = False,
                  keyboard: List[List[InlineKeyboardButton]] = None,
                  callback_path: str = "",
                  reload_able: bool = False,
                  query: Optional[CallbackQuery] = None) -> None:
        """
        Send given markdown message
        :param msg: message
        :param bot: alternative bot
        :param parse_mode: telegram parse mode
        :return: None
        """
        reply_markup: Union[InlineKeyboardMarkup, ReplyKeyboardMarkup]
        if query:
            self._update_msg(query=query, msg=msg, parse_mode=parse_mode,
                             callback_path=callback_path, reload_able=reload_able)
            return
        if reload_able and self._config['telegram'].get('reload', True):
            reply_markup = InlineKeyboardMarkup([
                [InlineKeyboardButton("Refresh", callback_data=callback_path)]])
        else:
            if keyboard is not None:
                reply_markup = InlineKeyboardMarkup(keyboard, resize_keyboard=True)
            else:
                reply_markup = ReplyKeyboardMarkup(self._keyboard, resize_keyboard=True)
        try:
            try:
                self._updater.bot.send_message(
                    self._config['telegram']['chat_id'],
                    text=msg,
                    parse_mode=parse_mode,
                    reply_markup=reply_markup,
                    disable_notification=disable_notification,
                )
            except NetworkError as network_err:
                # Sometimes the telegram server resets the current connection,
                # if this is the case we send the message again.
                logger.warning(
                    'Telegram NetworkError: %s! Trying one more time.',
                    network_err.message
                )
                self._updater.bot.send_message(
                    self._config['telegram']['chat_id'],
                    text=msg,
                    parse_mode=parse_mode,
                    reply_markup=reply_markup,
                    disable_notification=disable_notification,
                )
        except TelegramError as telegram_err:
            logger.warning(
                'TelegramError: %s! Giving up on that message.',
                telegram_err.message
            )<|MERGE_RESOLUTION|>--- conflicted
+++ resolved
@@ -116,12 +116,8 @@
                                  r'/stopbuy$', r'/reload_config$', r'/show_config$',
                                  r'/logs$', r'/whitelist$', r'/blacklist$', r'/bl_delete$',
                                  r'/weekly$', r'/weekly \d+$', r'/monthly$', r'/monthly \d+$',
-<<<<<<< HEAD
                                  r'/forcebuy$', r'/forcelong$', r'/forceshort$',
-                                 r'/edge$', r'/help$', r'/version$']
-=======
-                                 r'/forcebuy$', r'/edge$', r'/health$', r'/help$', r'/version$']
->>>>>>> 6a591038
+                                 r'/edge$', r'/health$', r'/help$', r'/version$']
         # Create keys for generation
         valid_keys_print = [k.replace('$', '') for k in valid_keys]
 
@@ -474,10 +470,7 @@
                     "*Direction:* " + ("`Short`" if r.get('is_short') else "`Long`"),
                     "*Leverage:* `{leverage}`" if r.get('leverage') else "",
                     "*Amount:* `{amount} ({stake_amount} {base_currency})`",
-<<<<<<< HEAD
                     "*Enter Tag:* `{enter_tag}`" if r['enter_tag'] else "",
-=======
-                    "*Entry Tag:* `{buy_tag}`" if r['buy_tag'] else "",
                     "*Exit Reason:* `{sell_reason}`" if r['sell_reason'] else "",
                 ]
 
@@ -486,7 +479,6 @@
                     lines.append("*Number of Entries:* `{num_entries}`" + max_buy_str)
 
                 lines.extend([
->>>>>>> 6a591038
                     "*Open Rate:* `{open_rate:.8f}`",
                     "*Close Rate:* `{close_rate:.8f}`" if r['close_rate'] else "",
                     "*Open Date:* `{open_date}`",
