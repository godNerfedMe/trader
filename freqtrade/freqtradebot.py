--- conflicted
+++ resolved
@@ -467,11 +467,7 @@
             return False
 
         # running get_signal on historical data fetched
-<<<<<<< HEAD
         (signal, enter_tag) = self.strategy.get_entry_signal(
-=======
-        (buy, sell, buy_tag, _) = self.strategy.get_signal(
->>>>>>> d99eaccb
             pair,
             self.strategy.timeframe,
             analyzed_df
@@ -858,13 +854,9 @@
 
         logger.debug('Handling %s ...', trade)
 
-<<<<<<< HEAD
         (enter, exit_) = (False, False)
+        exit_tag = None
         exit_signal_type = "exit_short" if trade.is_short else "exit_long"
-=======
-        (buy, sell) = (False, False)
-        exit_tag = None
->>>>>>> d99eaccb
 
         # TODO-lev: change to use_exit_signal, ignore_roi_if_enter_signal
         if (self.config.get('use_sell_signal', True) or
@@ -872,26 +864,16 @@
             analyzed_df, _ = self.dataprovider.get_analyzed_dataframe(trade.pair,
                                                                       self.strategy.timeframe)
 
-<<<<<<< HEAD
-            (enter, exit_) = self.strategy.get_exit_signal(
-=======
-            (buy, sell, _, exit_tag) = self.strategy.get_signal(
->>>>>>> d99eaccb
+            (enter, exit_, exit_tag) = self.strategy.get_exit_signal(
                 trade.pair,
                 self.strategy.timeframe,
                 analyzed_df,
                 is_short=trade.is_short
             )
 
-<<<<<<< HEAD
         logger.debug('checking exit')
         exit_rate = self.exchange.get_rate(trade.pair, refresh=True, side=trade.exit_side)
-        if self._check_and_execute_exit(trade, exit_rate, enter, exit_):
-=======
-        logger.debug('checking sell')
-        sell_rate = self.exchange.get_rate(trade.pair, refresh=True, side="sell")
-        if self._check_and_execute_exit(trade, sell_rate, buy, sell, exit_tag):
->>>>>>> d99eaccb
+        if self._check_and_execute_exit(trade, exit_rate, enter, exit_, exit_tag):
             return True
 
         logger.debug(f'Found no {exit_signal_type} signal for %s.', trade)
@@ -1040,15 +1022,10 @@
                                    f"for pair {trade.pair}.")
 
     def _check_and_execute_exit(self, trade: Trade, exit_rate: float,
-<<<<<<< HEAD
-                                enter: bool, exit_: bool) -> bool:
-=======
-                                buy: bool, sell: bool, exit_tag: Optional[str]) -> bool:
->>>>>>> d99eaccb
+                                enter: bool, exit_: bool, exit_tag: Optional[str]) -> bool:
         """
         Check and execute trade exit
         """
-<<<<<<< HEAD
         should_exit: SellCheckTuple = self.strategy.should_exit(
             trade,
             exit_rate,
@@ -1059,21 +1036,9 @@
         )
 
         if should_exit.sell_flag:
-            logger.info(f'Exit for {trade.pair} detected. Reason: {should_exit.sell_type}')
-            self.execute_trade_exit(trade, exit_rate, should_exit)
-=======
-
-        should_sell = self.strategy.should_sell(
-            trade, exit_rate, datetime.now(timezone.utc), buy, sell,
-            force_stoploss=self.edge.stoploss(trade.pair) if self.edge else 0
-        )
-
-        if should_sell.sell_flag:
-            logger.info(
-                f'Executing Sell for {trade.pair}. Reason: {should_sell.sell_type}. '
-                f'Tag: {exit_tag if exit_tag is not None else "None"}')
-            self.execute_trade_exit(trade, exit_rate, should_sell, exit_tag)
->>>>>>> d99eaccb
+            logger.info(f'Exit for {trade.pair} detected. Reason: {should_exit.sell_type}'
+                        f'Tag: {exit_tag if exit_tag is not None else "None"}')
+            self.execute_trade_exit(trade, exit_rate, should_exit, exit_tag)
             return True
         return False
 
@@ -1283,19 +1248,12 @@
                 f"Not enough amount to exit trade. Trade-amount: {amount}, Wallet: {wallet_amount}")
 
     def execute_trade_exit(
-<<<<<<< HEAD
         self,
         trade: Trade,
         limit: float,
         sell_reason: SellCheckTuple,  # TODO-lev update to exit_reason
+        exit_tag: Optional[str] = None
     ) -> bool:
-=======
-            self,
-            trade: Trade,
-            limit: float,
-            sell_reason: SellCheckTuple,
-            exit_tag: Optional[str] = None) -> bool:
->>>>>>> d99eaccb
         """
         Executes a trade exit for the given trade and limit
         :param trade: Trade instance
