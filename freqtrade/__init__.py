--- conflicted
+++ resolved
@@ -1,9 +1,5 @@
 """ Freqtrade bot """
-<<<<<<< HEAD
-__version__ = '2022.10.dev'
-=======
 __version__ = '2022.8'
->>>>>>> 958a4565
 
 if 'dev' in __version__:
     try:
