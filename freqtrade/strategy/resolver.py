--- conflicted
+++ resolved
@@ -44,12 +44,8 @@
         # Check if we need to override configuration
         if 'minimal_roi' in config:
             self.strategy.minimal_roi = config['minimal_roi']
-<<<<<<< HEAD
-            logger.info("Override strategy 'minimal_roi' with value in config file.")
-=======
             logger.info("Override strategy 'minimal_roi' with value in config file: %s.",
                         config['minimal_roi'])
->>>>>>> b8624e59
         else:
             config['minimal_roi'] = self.strategy.minimal_roi
 
