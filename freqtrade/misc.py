import argparse
import enum
import json
import logging
import time
from typing import Any, Callable, List, Dict

from jsonschema import validate, Draft4Validator
from jsonschema.exceptions import best_match, ValidationError
from wrapt import synchronized

from freqtrade import __version__

logger = logging.getLogger(__name__)


class State(enum.Enum):
    RUNNING = 0
    STOPPED = 1


# Current application state
_STATE = State.STOPPED


@synchronized
def update_state(state: State) -> None:
    """
    Updates the application state
    :param state: new state
    :return: None
    """
    global _STATE
    _STATE = state


@synchronized
def get_state() -> State:
    """
    Gets the current application state
    :return:
    """
    return _STATE


def load_config(path: str) -> Dict:
    """
    Loads a config file from the given path
    :param path: path as str
    :return: configuration as dictionary
    """
    with open(path) as file:
        conf = json.load(file)
    if 'internals' not in conf:
        conf['internals'] = {}
    logger.info('Validating configuration ...')
    try:
        validate(conf, CONF_SCHEMA)
        return conf
    except ValidationError as ex:
        logger.fatal('Invalid configuration. See config.json.example. Reason: %s', ex)
        raise ValidationError(
            best_match(Draft4Validator(CONF_SCHEMA).iter_errors(conf)).message
        )


def throttle(func: Callable[..., Any], min_secs: float, *args, **kwargs) -> Any:
    """
    Throttles the given callable that it
    takes at least `min_secs` to finish execution.
    :param func: Any callable
    :param min_secs: minimum execution time in seconds
    :return: Any
    """
    start = time.time()
    result = func(*args, **kwargs)
    end = time.time()
    duration = max(min_secs - (end - start), 0.0)
    logger.debug('Throttling %s for %.2f seconds', func.__name__, duration)
    time.sleep(duration)
    return result


def parse_args_common(args: List[str], description: str):
    """
    Parses given common arguments and returns them as a parsed object.
    """
    parser = argparse.ArgumentParser(
        description=description
    )
    parser.add_argument(
        '-v', '--verbose',
        help='be verbose',
        action='store_const',
        dest='loglevel',
        const=logging.DEBUG,
        default=logging.INFO,
    )
    parser.add_argument(
        '--version',
        action='version',
        version='%(prog)s {}'.format(__version__),
    )
    parser.add_argument(
        '-c', '--config',
        help='specify configuration file (default: config.json)',
        dest='config',
        default='config.json',
        type=str,
        metavar='PATH',
    )
    return parser


def parse_args(args: List[str], description: str):
    """
    Parses given arguments and returns an argparse Namespace instance.
    Returns None if a sub command has been selected and executed.
    """
    parser = parse_args_common(args, description)
    parser.add_argument(
        '--dry-run-db',
        help='Force dry run to use a local DB "tradesv3.dry_run.sqlite" instead of memory DB. Work only if dry_run is \
             enabled.',  # noqa
        action='store_true',
        dest='dry_run_db',
    )
    parser.add_argument(
<<<<<<< HEAD
        '-dd', '--datadir',
        help='path to backtest data (default freqdata/tests/testdata',
        dest='datadir',
        default='freqtrade/tests/testdata',
        type=str,
        metavar='PATH',
    )

    build_subcommands(parser)
    parsed_args = parser.parse_args(args)

    # No subcommand as been selected
    if not hasattr(parsed_args, 'func'):
        return parsed_args
=======
        '--dynamic-whitelist',
        help='dynamically generate and update whitelist based on 24h BaseVolume (Default 20 currencies)',  # noqa
        dest='dynamic_whitelist',
        const=20,
        type=int,
        metavar='INT',
        nargs='?',
    )
>>>>>>> 454cd16d

    build_subcommands(parser)
    return parser.parse_args(args)


def build_subcommands(parser: argparse.ArgumentParser) -> None:
    """ Builds and attaches all subcommands """
    from freqtrade.optimize import backtesting, hyperopt

    subparsers = parser.add_subparsers(dest='subparser')

    # Add backtesting subcommand
    backtesting_cmd = subparsers.add_parser('backtesting', help='backtesting module')
    backtesting_cmd.set_defaults(func=backtesting.start)
    backtesting_cmd.add_argument(
        '-l', '--live',
        action='store_true',
        dest='live',
        help='using live data',
    )
    backtesting_cmd.add_argument(
        '-i', '--ticker-interval',
        help='specify ticker interval in minutes (default: 5)',
        dest='ticker_interval',
        default=5,
        type=int,
        metavar='INT',
    )
    backtesting_cmd.add_argument(
        '--realistic-simulation',
        help='uses max_open_trades from config to simulate real world limitations',
        action='store_true',
        dest='realistic_simulation',
    )
    backtesting_cmd.add_argument(
        '-r', '--refresh-pairs-cached',
        help='refresh the pairs files in tests/testdata with the latest data from Bittrex. \
              Use it if you want to run your backtesting with up-to-date data.',
        action='store_true',
        dest='refresh_pairs',
    )

    # Add hyperopt subcommand
    hyperopt_cmd = subparsers.add_parser('hyperopt', help='hyperopt module')
    hyperopt_cmd.set_defaults(func=hyperopt.start)
    hyperopt_cmd.add_argument(
        '-e', '--epochs',
        help='specify number of epochs (default: 100)',
        dest='epochs',
        default=100,
        type=int,
        metavar='INT',
    )
    hyperopt_cmd.add_argument(
        '--use-mongodb',
        help='parallelize evaluations with mongodb (requires mongod in PATH)',
        dest='mongodb',
        action='store_true',
    )
    hyperopt_cmd.add_argument(
        '-i', '--ticker-interval',
        help='specify ticker interval in minutes (default: 5)',
        dest='ticker_interval',
        default=5,
        type=int,
        metavar='INT',
    )


# Required json-schema for user specified config
CONF_SCHEMA = {
    'type': 'object',
    'properties': {
        'max_open_trades': {'type': 'integer', 'minimum': 1},
        'stake_currency': {'type': 'string', 'enum': ['BTC', 'ETH', 'USDT']},
        'stake_amount': {'type': 'number', 'minimum': 0.0005},
        'fiat_display_currency': {'type': 'string', 'enum': ['USD', 'EUR', 'CAD', 'SGD']},
        'dry_run': {'type': 'boolean'},
        'minimal_roi': {
            'type': 'object',
            'patternProperties': {
                '^[0-9.]+$': {'type': 'number'}
            },
            'minProperties': 1
        },
        'stoploss': {'type': 'number', 'maximum': 0, 'exclusiveMaximum': True},
        'unfilledtimeout': {'type': 'integer', 'minimum': 0},
        'bid_strategy': {
            'type': 'object',
            'properties': {
                'ask_last_balance': {
                    'type': 'number',
                    'minimum': 0,
                    'maximum': 1,
                    'exclusiveMaximum': False
                },
            },
            'required': ['ask_last_balance']
        },
        'exchange': {'$ref': '#/definitions/exchange'},
        'experimental': {
            'type': 'object',
            'properties': {
                'use_sell_signal': {'type': 'boolean'},
                'sell_profit_only': {'type': 'boolean'}
            }
        },
        'telegram': {
            'type': 'object',
            'properties': {
                'enabled': {'type': 'boolean'},
                'token': {'type': 'string'},
                'chat_id': {'type': 'string'},
            },
            'required': ['enabled', 'token', 'chat_id']
        },
        'initial_state': {'type': 'string', 'enum': ['running', 'stopped']},
        'internals': {
            'type': 'object',
            'properties': {
                'process_throttle_secs': {'type': 'number'}
            }
        }
    },
    'definitions': {
        'exchange': {
            'type': 'object',
            'properties': {
                'name': {'type': 'string'},
                'key': {'type': 'string'},
                'secret': {'type': 'string'},
                'pair_whitelist': {
                    'type': 'array',
                    'items': {
                        'type': 'string',
                        'pattern': '^[0-9A-Z]+_[0-9A-Z]+$'
                    },
                    'uniqueItems': True
                },
                'pair_blacklist': {
                    'type': 'array',
                    'items': {
                        'type': 'string',
                        'pattern': '^[0-9A-Z]+_[0-9A-Z]+$'
                    },
                    'uniqueItems': True
                }
            },
            'required': ['name', 'key', 'secret', 'pair_whitelist']
        }
    },
    'anyOf': [
        {'required': ['exchange']}
    ],
    'required': [
        'max_open_trades',
        'stake_currency',
        'stake_amount',
        'fiat_display_currency',
        'dry_run',
        'minimal_roi',
        'bid_strategy',
        'telegram'
    ]
}<|MERGE_RESOLUTION|>--- conflicted
+++ resolved
@@ -126,7 +126,6 @@
         dest='dry_run_db',
     )
     parser.add_argument(
-<<<<<<< HEAD
         '-dd', '--datadir',
         help='path to backtest data (default freqdata/tests/testdata',
         dest='datadir',
@@ -134,14 +133,7 @@
         type=str,
         metavar='PATH',
     )
-
-    build_subcommands(parser)
-    parsed_args = parser.parse_args(args)
-
-    # No subcommand as been selected
-    if not hasattr(parsed_args, 'func'):
-        return parsed_args
-=======
+    parser.add_argument(
         '--dynamic-whitelist',
         help='dynamically generate and update whitelist based on 24h BaseVolume (Default 20 currencies)',  # noqa
         dest='dynamic_whitelist',
@@ -150,7 +142,6 @@
         metavar='INT',
         nargs='?',
     )
->>>>>>> 454cd16d
 
     build_subcommands(parser)
     return parser.parse_args(args)
