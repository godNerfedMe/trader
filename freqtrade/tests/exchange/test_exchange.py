# pragma pylint: disable=missing-docstring,C0103
from unittest.mock import MagicMock
from requests.exceptions import RequestException
from random import randint
import logging
import pytest

from freqtrade import OperationalException
from freqtrade.exchange import init, validate_pairs, buy, sell, get_balance, get_balances, \
    get_ticker, cancel_order, get_name, get_fee


def test_init(default_conf, mocker, caplog):
    mocker.patch('freqtrade.exchange.validate_pairs',
                 side_effect=lambda s: True)
    init(config=default_conf)
    assert ('freqtrade.exchange',
            logging.INFO,
            'Instance is running with dry_run enabled'
            ) in caplog.record_tuples


def test_init_exception(default_conf, mocker):
    default_conf['exchange']['name'] = 'wrong_exchange_name'

    with pytest.raises(
            OperationalException,
            match='Exchange {} is not supported'.format(default_conf['exchange']['name'])):
        init(config=default_conf)


def test_validate_pairs(default_conf, mocker):
    api_mock = MagicMock()
    api_mock.get_markets = MagicMock(return_value=[
        'BTC_ETH', 'BTC_TKN', 'BTC_TRST', 'BTC_SWT', 'BTC_BCC',
    ])
    mocker.patch('freqtrade.exchange._API', api_mock)
    mocker.patch.dict('freqtrade.exchange._CONF', default_conf)
    validate_pairs(default_conf['exchange']['pair_whitelist'])


def test_validate_pairs_not_available(default_conf, mocker):
    api_mock = MagicMock()
    api_mock.get_markets = MagicMock(return_value=[])
    mocker.patch('freqtrade.exchange._API', api_mock)
    mocker.patch.dict('freqtrade.exchange._CONF', default_conf)
    with pytest.raises(OperationalException, match=r'not available'):
        validate_pairs(default_conf['exchange']['pair_whitelist'])


def test_validate_pairs_not_compatible(default_conf, mocker):
    api_mock = MagicMock()
    api_mock.get_markets = MagicMock(
        return_value=['BTC_ETH', 'BTC_TKN', 'BTC_TRST', 'BTC_SWT'])
    default_conf['stake_currency'] = 'ETH'
    mocker.patch('freqtrade.exchange._API', api_mock)
    mocker.patch.dict('freqtrade.exchange._CONF', default_conf)
    with pytest.raises(OperationalException, match=r'not compatible'):
        validate_pairs(default_conf['exchange']['pair_whitelist'])


def test_validate_pairs_exception(default_conf, mocker, caplog):
    api_mock = MagicMock()
    api_mock.get_markets = MagicMock(side_effect=RequestException())
    mocker.patch('freqtrade.exchange._API', api_mock)

    # with pytest.raises(RequestException, match=r'Unable to validate pairs'):
    validate_pairs(default_conf['exchange']['pair_whitelist'])
    assert ('freqtrade.exchange',
            logging.WARNING,
            'Unable to validate pairs (assuming they are correct). Reason: '
            ) in caplog.record_tuples


def test_buy_dry_run(default_conf, mocker):
    default_conf['dry_run'] = True
    mocker.patch.dict('freqtrade.exchange._CONF', default_conf)

    assert 'dry_run_buy_' in buy(pair='BTC_ETH', rate=200, amount=1)


def test_buy_prod(default_conf, mocker):
    api_mock = MagicMock()
    api_mock.buy = MagicMock(
        return_value='dry_run_buy_{}'.format(randint(0, 10**6)))
    mocker.patch('freqtrade.exchange._API', api_mock)

    default_conf['dry_run'] = False
    mocker.patch.dict('freqtrade.exchange._CONF', default_conf)

    assert 'dry_run_buy_' in buy(pair='BTC_ETH', rate=200, amount=1)


def test_sell_dry_run(default_conf, mocker):
    default_conf['dry_run'] = True
    mocker.patch.dict('freqtrade.exchange._CONF', default_conf)

    assert 'dry_run_sell_' in sell(pair='BTC_ETH', rate=200, amount=1)


def test_sell_prod(default_conf, mocker):
    api_mock = MagicMock()
    api_mock.sell = MagicMock(
        return_value='dry_run_sell_{}'.format(randint(0, 10**6)))
    mocker.patch('freqtrade.exchange._API', api_mock)

    default_conf['dry_run'] = False
    mocker.patch.dict('freqtrade.exchange._CONF', default_conf)

    assert 'dry_run_sell_' in sell(pair='BTC_ETH', rate=200, amount=1)


def test_get_balance_dry_run(default_conf, mocker):
    default_conf['dry_run'] = True
    mocker.patch.dict('freqtrade.exchange._CONF', default_conf)

    assert get_balance(currency='BTC') == 999.9


def test_get_balance_prod(default_conf, mocker):
    api_mock = MagicMock()
    api_mock.get_balance = MagicMock(return_value=123.4)
    mocker.patch('freqtrade.exchange._API', api_mock)

    default_conf['dry_run'] = False
    mocker.patch.dict('freqtrade.exchange._CONF', default_conf)

    assert get_balance(currency='BTC') == 123.4


def test_get_balances_dry_run(default_conf, mocker):
    default_conf['dry_run'] = True
    mocker.patch.dict('freqtrade.exchange._CONF', default_conf)

    assert get_balances() == []


def test_get_balances_prod(default_conf, mocker):
    balance_item = {
        'Currency': '1ST',
        'Balance': 10.0,
        'Available': 10.0,
        'Pending': 0.0,
        'CryptoAddress': None
    }

    api_mock = MagicMock()
    api_mock.get_balances = MagicMock(
        return_value=[balance_item, balance_item, balance_item])
    mocker.patch('freqtrade.exchange._API', api_mock)

    default_conf['dry_run'] = False
    mocker.patch.dict('freqtrade.exchange._CONF', default_conf)

    assert len(get_balances()) == 3
    assert get_balances()[0]['Currency'] == '1ST'
    assert get_balances()[0]['Balance'] == 10.0
    assert get_balances()[0]['Available'] == 10.0
    assert get_balances()[0]['Pending'] == 0.0


def test_get_ticker(mocker, ticker):

    api_mock = MagicMock()
    tick = {"success": True, 'result': {'Bid': 0.00001098, 'Ask': 0.00001099, 'Last': 0.0001}}
    api_mock.get_ticker = MagicMock(return_value=tick)
    mocker.patch('freqtrade.exchange.bittrex._API', api_mock)

    ticker = get_ticker(pair='BTC_ETH')
    assert ticker['bid'] == 0.00001098
    assert ticker['ask'] == 0.00001099

<<<<<<< HEAD
    # change the ticker
    tick = {"success": True, 'result': {"Bid": 0.5, "Ask": 1, "Last": 42}}
    api_mock.get_ticker = MagicMock(return_value=tick)
    mocker.patch('freqtrade.exchange.bittrex._API', api_mock)

    # if not caching the result we should get the same ticker
    ticker = get_ticker(pair='BTC_ETH', refresh=False)
    print(str(ticker))
    assert ticker['bid'] == 0.00001098
    assert ticker['ask'] == 0.00001099

    ticker = get_ticker(pair='BTC_ETH', refresh=True)
    assert ticker['bid'] == 0.5
=======
    # if not caching the result we should get the same ticker
    ticker = get_ticker(pair='BTC_ETH', refresh=False)
    assert ticker['bid'] == 0.00001098
    assert ticker['ask'] == 0.00001099

    # change the ticker
    api_mock.get_ticker = MagicMock(return_value={"bid": 0, "ask": 1})
    mocker.patch('freqtrade.exchange._API', api_mock)

    ticker = get_ticker(pair='BTC_ETH', refresh=True)
    assert ticker['bid'] == 0
>>>>>>> 75955fcc
    assert ticker['ask'] == 1


def test_cancel_order_dry_run(default_conf, mocker):
    default_conf['dry_run'] = True
    mocker.patch.dict('freqtrade.exchange._CONF', default_conf)

    assert cancel_order(order_id='123') is None


def test_get_name(default_conf, mocker):
    mocker.patch('freqtrade.exchange.validate_pairs',
                 side_effect=lambda s: True)
    default_conf['exchange']['name'] = 'bittrex'
    init(default_conf)

    assert get_name() == 'Bittrex'


def test_get_fee(default_conf, mocker):
    mocker.patch('freqtrade.exchange.validate_pairs',
                 side_effect=lambda s: True)
    init(default_conf)

    assert get_fee() == 0.0025<|MERGE_RESOLUTION|>--- conflicted
+++ resolved
@@ -166,11 +166,11 @@
     api_mock.get_ticker = MagicMock(return_value=tick)
     mocker.patch('freqtrade.exchange.bittrex._API', api_mock)
 
+    # retrieve original ticker
     ticker = get_ticker(pair='BTC_ETH')
     assert ticker['bid'] == 0.00001098
     assert ticker['ask'] == 0.00001099
 
-<<<<<<< HEAD
     # change the ticker
     tick = {"success": True, 'result': {"Bid": 0.5, "Ask": 1, "Last": 42}}
     api_mock.get_ticker = MagicMock(return_value=tick)
@@ -182,21 +182,9 @@
     assert ticker['bid'] == 0.00001098
     assert ticker['ask'] == 0.00001099
 
+    # force ticker refresh 
     ticker = get_ticker(pair='BTC_ETH', refresh=True)
     assert ticker['bid'] == 0.5
-=======
-    # if not caching the result we should get the same ticker
-    ticker = get_ticker(pair='BTC_ETH', refresh=False)
-    assert ticker['bid'] == 0.00001098
-    assert ticker['ask'] == 0.00001099
-
-    # change the ticker
-    api_mock.get_ticker = MagicMock(return_value={"bid": 0, "ask": 1})
-    mocker.patch('freqtrade.exchange._API', api_mock)
-
-    ticker = get_ticker(pair='BTC_ETH', refresh=True)
-    assert ticker['bid'] == 0
->>>>>>> 75955fcc
     assert ticker['ask'] == 1
 
 
