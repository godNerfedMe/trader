# pragma pylint: disable=missing-docstring,C0103
import copy
import logging
from unittest.mock import MagicMock
import freqtrade.tests.conftest as tt  # test tools

import arrow
import pytest
import requests
from sqlalchemy import create_engine

import freqtrade.main as main
from freqtrade import DependencyException, OperationalException
from freqtrade.analyze import SignalType
from freqtrade.exchange import Exchanges
from freqtrade.main import (_process, check_handle_timedout, create_trade,
                            execute_sell, get_target_bid, handle_trade, init)
from freqtrade.misc import State, get_state
from freqtrade.persistence import Trade

<<<<<<< HEAD
# Test that main() can start backtesting or hyperopt.
# and also ensure we can pass some specific arguments
# argument parsing is done in test_misc.py

=======
>>>>>>> 3a902289

def test_parse_args_backtesting(mocker):
    """ Test that main() can start backtesting or hyperopt.
        and also ensure we can pass some specific arguments
        argument parsing is done in test_misc.py """
    backtesting_mock = mocker.patch(
        'freqtrade.optimize.backtesting.start', MagicMock())
    with pytest.raises(SystemExit, match=r'0'):
        main.main(['backtesting'])
    assert backtesting_mock.call_count == 1
    call_args = backtesting_mock.call_args[0][0]
    assert call_args.config == 'config.json'
    assert call_args.live is False
    assert call_args.loglevel == 20
    assert call_args.subparser == 'backtesting'
    assert call_args.func is not None
    assert call_args.ticker_interval == 5


def test_main_start_hyperopt(mocker):
    hyperopt_mock = mocker.patch(
        'freqtrade.optimize.hyperopt.start', MagicMock())
    with pytest.raises(SystemExit, match=r'0'):
        main.main(['hyperopt'])
    assert hyperopt_mock.call_count == 1
    call_args = hyperopt_mock.call_args[0][0]
    assert call_args.config == 'config.json'
    assert call_args.loglevel == 20
    assert call_args.subparser == 'hyperopt'
    assert call_args.func is not None


def test_process_maybe_execute_buy(default_conf, mocker):
    mocker.patch.dict('freqtrade.main._CONF', default_conf)
    mocker.patch('freqtrade.main.create_trade', return_value=True)
    assert main.process_maybe_execute_buy(default_conf)
    mocker.patch('freqtrade.main.create_trade', return_value=False)
    assert not main.process_maybe_execute_buy(default_conf)


def test_process_maybe_execute_sell(default_conf, mocker):
    mocker.patch.dict('freqtrade.main._CONF', default_conf)
    mocker.patch('freqtrade.main.handle_trade', return_value=True)
    mocker.patch('freqtrade.exchange.get_order', return_value=1)
    trade = MagicMock()
    trade.open_order_id = '123'
    assert not main.process_maybe_execute_sell(trade)
    trade.is_open = True
    trade.open_order_id = None
    # Assert we call handle_trade() if trade is feasible for execution
    assert main.process_maybe_execute_sell(trade)


def test_process_maybe_execute_buy_exception(default_conf, mocker, caplog):
    mocker.patch.dict('freqtrade.main._CONF', default_conf)
    mocker.patch('freqtrade.main.create_trade', MagicMock(side_effect=DependencyException))
    main.process_maybe_execute_buy(default_conf)
    tt.log_has('Unable to create trade:', caplog.record_tuples)


def test_process_trade_creation(default_conf, ticker, limit_buy_order, health, mocker):
    mocker.patch.dict('freqtrade.main._CONF', default_conf)
    mocker.patch.multiple('freqtrade.rpc', init=MagicMock(), send_msg=MagicMock())
    mocker.patch('freqtrade.main.get_signal', side_effect=lambda s, t: True)
    mocker.patch.multiple('freqtrade.main.exchange',
                          validate_pairs=MagicMock(),
                          get_ticker=ticker,
                          get_wallet_health=health,
                          buy=MagicMock(return_value='mocked_limit_buy'),
                          get_order=MagicMock(return_value=limit_buy_order))
    init(default_conf, create_engine('sqlite://'))

    trades = Trade.query.filter(Trade.is_open.is_(True)).all()
    assert not trades

    result = _process()
    assert result is True

    trades = Trade.query.filter(Trade.is_open.is_(True)).all()
    assert len(trades) == 1
    trade = trades[0]
    assert trade is not None
    assert trade.stake_amount == default_conf['stake_amount']
    assert trade.is_open
    assert trade.open_date is not None
    assert trade.exchange == Exchanges.BITTREX.name
    assert trade.open_rate == 0.00001099
    assert trade.amount == 90.99181073703367


def test_process_exchange_failures(default_conf, ticker, health, mocker):
    mocker.patch.dict('freqtrade.main._CONF', default_conf)
    mocker.patch.multiple('freqtrade.rpc', init=MagicMock(), send_msg=MagicMock())
    mocker.patch('freqtrade.main.get_signal', side_effect=lambda s, t: True)
    sleep_mock = mocker.patch('time.sleep', side_effect=lambda _: None)
    mocker.patch.multiple('freqtrade.main.exchange',
                          validate_pairs=MagicMock(),
                          get_ticker=ticker,
                          get_wallet_health=health,
                          buy=MagicMock(side_effect=requests.exceptions.RequestException))
    init(default_conf, create_engine('sqlite://'))
    result = _process()
    assert result is False
    assert sleep_mock.has_calls()


def test_process_operational_exception(default_conf, ticker, health, mocker):
    msg_mock = MagicMock()
    mocker.patch.dict('freqtrade.main._CONF', default_conf)
    mocker.patch.multiple('freqtrade.rpc', init=MagicMock(), send_msg=msg_mock)
    mocker.patch('freqtrade.main.get_signal', side_effect=lambda s, t: True)
    mocker.patch.multiple('freqtrade.main.exchange',
                          validate_pairs=MagicMock(),
                          get_ticker=ticker,
                          get_wallet_health=health,
                          buy=MagicMock(side_effect=OperationalException))
    init(default_conf, create_engine('sqlite://'))
    assert get_state() == State.RUNNING

    result = _process()
    assert result is False
    assert get_state() == State.STOPPED
    assert 'OperationalException' in msg_mock.call_args_list[-1][0][0]


def test_process_trade_handling(default_conf, ticker, limit_buy_order, health, mocker):
    mocker.patch.dict('freqtrade.main._CONF', default_conf)
    mocker.patch.multiple('freqtrade.rpc', init=MagicMock(), send_msg=MagicMock())
    mocker.patch('freqtrade.main.get_signal',
                 side_effect=lambda *args: False if args[1] == SignalType.SELL else True)
    mocker.patch.multiple('freqtrade.main.exchange',
                          validate_pairs=MagicMock(),
                          get_ticker=ticker,
                          get_wallet_health=health,
                          buy=MagicMock(return_value='mocked_limit_buy'),
                          get_order=MagicMock(return_value=limit_buy_order))
    init(default_conf, create_engine('sqlite://'))

    trades = Trade.query.filter(Trade.is_open.is_(True)).all()
    assert not trades
    result = _process()
    assert result is True
    trades = Trade.query.filter(Trade.is_open.is_(True)).all()
    assert len(trades) == 1

    result = _process()
    assert result is False


def test_create_trade(default_conf, ticker, limit_buy_order, mocker):
    mocker.patch.dict('freqtrade.main._CONF', default_conf)
    mocker.patch('freqtrade.main.get_signal', side_effect=lambda s, t: True)
    mocker.patch.multiple('freqtrade.rpc', init=MagicMock(), send_msg=MagicMock())
    mocker.patch.multiple('freqtrade.main.exchange',
                          validate_pairs=MagicMock(),
                          get_ticker=ticker,
                          buy=MagicMock(return_value='mocked_limit_buy'))
    # Save state of current whitelist
    whitelist = copy.deepcopy(default_conf['exchange']['pair_whitelist'])

    init(default_conf, create_engine('sqlite://'))
    create_trade(0.001)

    trade = Trade.query.first()
    assert trade is not None
    assert trade.stake_amount == 0.001
    assert trade.is_open
    assert trade.open_date is not None
    assert trade.exchange == Exchanges.BITTREX.name

    # Simulate fulfilled LIMIT_BUY order for trade
    trade.update(limit_buy_order)

    assert trade.open_rate == 0.00001099
    assert trade.amount == 90.99181073

    assert whitelist == default_conf['exchange']['pair_whitelist']


def test_create_trade_minimal_amount(default_conf, ticker, mocker):
    mocker.patch.dict('freqtrade.main._CONF', default_conf)
    mocker.patch.multiple('freqtrade.rpc', init=MagicMock(), send_msg=MagicMock())
    mocker.patch('freqtrade.main.get_signal', side_effect=lambda s, t: True)
    buy_mock = mocker.patch(
        'freqtrade.main.exchange.buy', MagicMock(return_value='mocked_limit_buy')
    )
    mocker.patch.multiple('freqtrade.main.exchange',
                          validate_pairs=MagicMock(),
                          get_ticker=ticker)
    init(default_conf, create_engine('sqlite://'))
    min_stake_amount = 0.0005
    create_trade(min_stake_amount)
    rate, amount = buy_mock.call_args[0][1], buy_mock.call_args[0][2]
    assert rate * amount >= min_stake_amount


def test_create_trade_no_stake_amount(default_conf, ticker, mocker):
    mocker.patch.dict('freqtrade.main._CONF', default_conf)
    mocker.patch('freqtrade.main.get_signal', side_effect=lambda s, t: True)
    mocker.patch.multiple('freqtrade.rpc', init=MagicMock(), send_msg=MagicMock())
    mocker.patch.multiple('freqtrade.main.exchange',
                          validate_pairs=MagicMock(),
                          get_ticker=ticker,
                          buy=MagicMock(return_value='mocked_limit_buy'),
                          get_balance=MagicMock(return_value=default_conf['stake_amount'] * 0.5))
    with pytest.raises(DependencyException, match=r'.*stake amount.*'):
        create_trade(default_conf['stake_amount'])


def test_create_trade_no_pairs(default_conf, ticker, mocker):
    mocker.patch.dict('freqtrade.main._CONF', default_conf)
    mocker.patch('freqtrade.main.get_signal', side_effect=lambda s, t: True)
    mocker.patch.multiple('freqtrade.rpc', init=MagicMock(), send_msg=MagicMock())
    mocker.patch.multiple('freqtrade.main.exchange',
                          validate_pairs=MagicMock(),
                          get_ticker=ticker,
                          buy=MagicMock(return_value='mocked_limit_buy'))

    with pytest.raises(DependencyException, match=r'.*No pair in whitelist.*'):
        conf = copy.deepcopy(default_conf)
        conf['exchange']['pair_whitelist'] = []
        mocker.patch.dict('freqtrade.main._CONF', conf)
        create_trade(default_conf['stake_amount'])


def test_create_trade_no_pairs_after_blacklist(default_conf, ticker, mocker):
    mocker.patch.dict('freqtrade.main._CONF', default_conf)
    mocker.patch('freqtrade.main.get_signal', side_effect=lambda s, t: True)
    mocker.patch.multiple('freqtrade.rpc', init=MagicMock(), send_msg=MagicMock())
    mocker.patch.multiple('freqtrade.main.exchange',
                          validate_pairs=MagicMock(),
                          get_ticker=ticker,
                          buy=MagicMock(return_value='mocked_limit_buy'))

    with pytest.raises(DependencyException, match=r'.*No pair in whitelist.*'):
        conf = copy.deepcopy(default_conf)
        conf['exchange']['pair_whitelist'] = ["BTC_ETH"]
        conf['exchange']['pair_blacklist'] = ["BTC_ETH"]
        mocker.patch.dict('freqtrade.main._CONF', conf)
        create_trade(default_conf['stake_amount'])


def test_create_trade_no_signal(default_conf, ticker, mocker):
    default_conf['dry_run'] = True
    mocker.patch.dict('freqtrade.main._CONF', default_conf)
    mocker.patch('freqtrade.main.get_signal', MagicMock(return_value=False))
    mocker.patch.multiple('freqtrade.exchange',
                          get_ticker_history=MagicMock(return_value=20))
    mocker.patch.multiple('freqtrade.main.exchange',
                          get_balance=MagicMock(return_value=20))
    stake_amount = 10
    Trade.query = MagicMock()
    Trade.query.filter = MagicMock()
    assert not create_trade(stake_amount)


def test_handle_trade(default_conf, limit_buy_order, limit_sell_order, mocker):
    mocker.patch.dict('freqtrade.main._CONF', default_conf)
    mocker.patch('freqtrade.main.get_signal', side_effect=lambda s, t: True)
    mocker.patch.multiple('freqtrade.rpc', init=MagicMock(), send_msg=MagicMock())
    mocker.patch.multiple('freqtrade.main.exchange',
                          validate_pairs=MagicMock(),
                          get_ticker=MagicMock(return_value={
                              'bid': 0.00001172,
                              'ask': 0.00001173,
                              'last': 0.00001172
                          }),
                          buy=MagicMock(return_value='mocked_limit_buy'),
                          sell=MagicMock(return_value='mocked_limit_sell'))
    mocker.patch.multiple('freqtrade.fiat_convert.Pymarketcap',
                          ticker=MagicMock(return_value={'price_usd': 15000.0}),
                          _cache_symbols=MagicMock(return_value={'BTC': 1}))
    init(default_conf, create_engine('sqlite://'))
    create_trade(0.001)

    trade = Trade.query.first()
    assert trade

    trade.update(limit_buy_order)
    assert trade.is_open is True

    handle_trade(trade)
    assert trade.open_order_id == 'mocked_limit_sell'

    # Simulate fulfilled LIMIT_SELL order for trade
    trade.update(limit_sell_order)

    assert trade.close_rate == 0.00001173
    assert trade.close_profit == 0.06201057
    assert trade.calc_profit() == 0.00006217
    assert trade.close_date is not None


def test_handle_trade_roi(default_conf, ticker, mocker, caplog):
    default_conf.update({'experimental': {'use_sell_signal': True}})
    mocker.patch.dict('freqtrade.main._CONF', default_conf)

    mocker.patch('freqtrade.main.get_signal', side_effect=lambda s, t: True)
    mocker.patch.multiple('freqtrade.rpc', init=MagicMock(), send_msg=MagicMock())
    mocker.patch.multiple('freqtrade.main.exchange',
                          validate_pairs=MagicMock(),
                          get_ticker=ticker,
                          buy=MagicMock(return_value='mocked_limit_buy'))
    mocker.patch('freqtrade.main.min_roi_reached', return_value=True)

    init(default_conf, create_engine('sqlite://'))
    create_trade(0.001)

    trade = Trade.query.first()
    trade.is_open = True

    # FIX: sniffing logs, suggest handle_trade should not execute_sell
    #      instead that responsibility should be moved out of handle_trade(),
    #      we might just want to check if we are in a sell condition without
    #      executing
    # if ROI is reached we must sell
    mocker.patch('freqtrade.main.get_signal', side_effect=lambda s, t: False)
    assert handle_trade(trade)
    assert ('freqtrade', logging.DEBUG, 'Executing sell due to ROI ...') in caplog.record_tuples
    # if ROI is reached we must sell even if sell-signal is not signalled
    mocker.patch('freqtrade.main.get_signal', side_effect=lambda s, t: True)
    assert handle_trade(trade)
    assert ('freqtrade', logging.DEBUG, 'Executing sell due to ROI ...') in caplog.record_tuples


def test_handle_trade_experimental(default_conf, ticker, mocker, caplog):
    default_conf.update({'experimental': {'use_sell_signal': True}})
    mocker.patch.dict('freqtrade.main._CONF', default_conf)

    mocker.patch('freqtrade.main.get_signal', side_effect=lambda s, t: True)
    mocker.patch.multiple('freqtrade.rpc', init=MagicMock(), send_msg=MagicMock())
    mocker.patch.multiple('freqtrade.main.exchange',
                          validate_pairs=MagicMock(),
                          get_ticker=ticker,
                          buy=MagicMock(return_value='mocked_limit_buy'))
    mocker.patch('freqtrade.main.min_roi_reached', return_value=False)

    init(default_conf, create_engine('sqlite://'))
    create_trade(0.001)

    trade = Trade.query.first()
    trade.is_open = True

    mocker.patch('freqtrade.main.get_signal', side_effect=lambda s, t: False)
    value_returned = handle_trade(trade)
    assert ('freqtrade', logging.DEBUG, 'Checking sell_signal ...') in caplog.record_tuples
    assert value_returned is False
    mocker.patch('freqtrade.main.get_signal', side_effect=lambda s, t: True)
    assert handle_trade(trade)
    s = 'Executing sell due to sell signal ...'
    assert ('freqtrade', logging.DEBUG, s) in caplog.record_tuples


def test_close_trade(default_conf, ticker, limit_buy_order, limit_sell_order, mocker):
    mocker.patch.dict('freqtrade.main._CONF', default_conf)
    mocker.patch('freqtrade.main.get_signal', side_effect=lambda s, t: True)
    mocker.patch.multiple('freqtrade.rpc', init=MagicMock(), send_msg=MagicMock())
    mocker.patch.multiple('freqtrade.main.exchange',
                          validate_pairs=MagicMock(),
                          get_ticker=ticker,
                          buy=MagicMock(return_value='mocked_limit_buy'))

    # Create trade and sell it
    init(default_conf, create_engine('sqlite://'))
    create_trade(0.001)

    trade = Trade.query.first()
    assert trade

    trade.update(limit_buy_order)
    trade.update(limit_sell_order)
    assert trade.is_open is False

    with pytest.raises(ValueError, match=r'.*closed trade.*'):
        handle_trade(trade)


def test_check_handle_timedout_buy(default_conf, ticker, limit_buy_order_old, mocker):
    mocker.patch.dict('freqtrade.main._CONF', default_conf)
    cancel_order_mock = MagicMock()
    mocker.patch.multiple('freqtrade.rpc', init=MagicMock(), send_msg=MagicMock())
    mocker.patch.multiple('freqtrade.main.exchange',
                          validate_pairs=MagicMock(),
                          get_ticker=ticker,
                          get_order=MagicMock(return_value=limit_buy_order_old),
                          cancel_order=cancel_order_mock)
    init(default_conf, create_engine('sqlite://'))

    trade_buy = Trade(
        pair='BTC_ETH',
        open_rate=0.00001099,
        exchange='BITTREX',
        open_order_id='123456789',
        amount=90.99181073,
        fee=0.0,
        stake_amount=1,
        open_date=arrow.utcnow().shift(minutes=-601).datetime,
        is_open=True
    )

    Trade.session.add(trade_buy)

    # check it does cancel buy orders over the time limit
    check_handle_timedout(600)
    assert cancel_order_mock.call_count == 1
    trades = Trade.query.filter(Trade.open_order_id.is_(trade_buy.open_order_id)).all()
    assert len(trades) == 0


<<<<<<< HEAD
def test_handle_timedout_limit_buy(default_conf, mocker):
    cancel_order = MagicMock()
    mocker.patch('freqtrade.exchange.cancel_order', cancel_order)
    Trade.session = MagicMock()
    trade = MagicMock()
    order = {}
    order['remaining'] = 1
    order['amount'] = 1
    assert main.handle_timedout_limit_buy(trade, order)
    assert cancel_order.call_count == 1
    order['amount'] = 2
    assert not main.handle_timedout_limit_buy(trade, order)
    assert cancel_order.call_count == 2


def test_check_handle_timedout_sell(default_conf, ticker, health, limit_sell_order_old, mocker):
=======
def test_check_handle_timedout_sell(default_conf, ticker, limit_sell_order_old, mocker):
>>>>>>> 3a902289
    mocker.patch.dict('freqtrade.main._CONF', default_conf)
    cancel_order_mock = MagicMock()
    mocker.patch.multiple('freqtrade.rpc', init=MagicMock(), send_msg=MagicMock())
    mocker.patch.multiple('freqtrade.main.exchange',
                          validate_pairs=MagicMock(),
                          get_ticker=ticker,
                          get_order=MagicMock(return_value=limit_sell_order_old),
                          cancel_order=cancel_order_mock)
    init(default_conf, create_engine('sqlite://'))

    trade_sell = Trade(
        pair='BTC_ETH',
        open_rate=0.00001099,
        exchange='BITTREX',
        open_order_id='123456789',
        amount=90.99181073,
        fee=0.0,
        stake_amount=1,
        open_date=arrow.utcnow().shift(hours=-5).datetime,
        close_date=arrow.utcnow().shift(minutes=-601).datetime,
        is_open=False
    )

    Trade.session.add(trade_sell)

    # check it does cancel sell orders over the time limit
    check_handle_timedout(600)
    assert cancel_order_mock.call_count == 1
    assert trade_sell.is_open is True


def test_handle_timedout_limit_sell(default_conf, mocker):
    cancel_order = MagicMock()
    mocker.patch('freqtrade.exchange.cancel_order', cancel_order)
    trade = MagicMock()
    order = {}
    order['remaining'] = 1
    order['amount'] = 1
    assert main.handle_timedout_limit_sell(trade, order)
    assert cancel_order.call_count == 1
    order['amount'] = 2
    assert not main.handle_timedout_limit_sell(trade, order)
    # Assert cancel_order was not called (callcount remains unchanged)
    assert cancel_order.call_count == 1


def test_check_handle_timedout_partial(default_conf, ticker, limit_buy_order_old_partial,
                                       mocker):
    mocker.patch.dict('freqtrade.main._CONF', default_conf)
    cancel_order_mock = MagicMock()
    mocker.patch.multiple('freqtrade.rpc', init=MagicMock(), send_msg=MagicMock())
    mocker.patch.multiple('freqtrade.main.exchange',
                          validate_pairs=MagicMock(),
                          get_ticker=ticker,
                          get_order=MagicMock(return_value=limit_buy_order_old_partial),
                          cancel_order=cancel_order_mock)
    init(default_conf, create_engine('sqlite://'))

    trade_buy = Trade(
        pair='BTC_ETH',
        open_rate=0.00001099,
        exchange='BITTREX',
        open_order_id='123456789',
        amount=90.99181073,
        fee=0.0,
        stake_amount=1,
        open_date=arrow.utcnow().shift(minutes=-601).datetime,
        is_open=True
    )

    Trade.session.add(trade_buy)

    # check it does cancel buy orders over the time limit
    # note this is for a partially-complete buy order
    check_handle_timedout(600)
    assert cancel_order_mock.call_count == 1
    trades = Trade.query.filter(Trade.open_order_id.is_(trade_buy.open_order_id)).all()
    assert len(trades) == 1
    assert trades[0].amount == 23.0
    assert trades[0].stake_amount == trade_buy.open_rate * trades[0].amount


def test_balance_fully_ask_side(mocker):
    mocker.patch.dict('freqtrade.main._CONF', {'bid_strategy': {'ask_last_balance': 0.0}})
    assert get_target_bid({'ask': 20, 'last': 10}) == 20


def test_balance_fully_last_side(mocker):
    mocker.patch.dict('freqtrade.main._CONF', {'bid_strategy': {'ask_last_balance': 1.0}})
    assert get_target_bid({'ask': 20, 'last': 10}) == 10


def test_balance_bigger_last_ask(mocker):
    mocker.patch.dict('freqtrade.main._CONF', {'bid_strategy': {'ask_last_balance': 1.0}})
    assert get_target_bid({'ask': 5, 'last': 10}) == 5


def test_execute_sell_up(default_conf, ticker, ticker_sell_up, mocker):
    mocker.patch.dict('freqtrade.main._CONF', default_conf)
    mocker.patch('freqtrade.main.get_signal', side_effect=lambda s, t: True)
    mocker.patch('freqtrade.rpc.init', MagicMock())
    rpc_mock = mocker.patch('freqtrade.main.rpc.send_msg', MagicMock())
    mocker.patch.multiple('freqtrade.main.exchange',
                          validate_pairs=MagicMock(),
                          get_ticker=ticker)
    mocker.patch.multiple('freqtrade.fiat_convert.Pymarketcap',
                          ticker=MagicMock(return_value={'price_usd': 15000.0}),
                          _cache_symbols=MagicMock(return_value={'BTC': 1}))
    init(default_conf, create_engine('sqlite://'))

    # Create some test data
    create_trade(0.001)

    trade = Trade.query.first()
    assert trade

    # Increase the price and sell it
    mocker.patch.multiple('freqtrade.main.exchange',
                          validate_pairs=MagicMock(),
                          get_ticker=ticker_sell_up)

    execute_sell(trade=trade, limit=ticker_sell_up()['bid'])

    assert rpc_mock.call_count == 2
    assert 'Selling [BTC/ETH]' in rpc_mock.call_args_list[-1][0][0]
    assert '0.00001172' in rpc_mock.call_args_list[-1][0][0]
    assert 'profit: 6.11%, 0.00006126' in rpc_mock.call_args_list[-1][0][0]
    assert '0.919 USD' in rpc_mock.call_args_list[-1][0][0]


def test_execute_sell_down(default_conf, ticker, ticker_sell_down, mocker):
    mocker.patch.dict('freqtrade.main._CONF', default_conf)
    mocker.patch('freqtrade.main.get_signal', side_effect=lambda s, t: True)
    mocker.patch('freqtrade.rpc.init', MagicMock())
    rpc_mock = mocker.patch('freqtrade.main.rpc.send_msg', MagicMock())
    mocker.patch.multiple('freqtrade.rpc.telegram',
                          _CONF=default_conf,
                          init=MagicMock(),
                          send_msg=MagicMock())
    mocker.patch.multiple('freqtrade.main.exchange',
                          validate_pairs=MagicMock(),
                          get_ticker=ticker)
    mocker.patch.multiple('freqtrade.fiat_convert.Pymarketcap',
                          ticker=MagicMock(return_value={'price_usd': 15000.0}),
                          _cache_symbols=MagicMock(return_value={'BTC': 1}))
    init(default_conf, create_engine('sqlite://'))

    # Create some test data
    create_trade(0.001)

    trade = Trade.query.first()
    assert trade

    # Decrease the price and sell it
    mocker.patch.multiple('freqtrade.main.exchange',
                          validate_pairs=MagicMock(),
                          get_ticker=ticker_sell_down)

    execute_sell(trade=trade, limit=ticker_sell_down()['bid'])

    assert rpc_mock.call_count == 2
    assert 'Selling [BTC/ETH]' in rpc_mock.call_args_list[-1][0][0]
    assert '0.00001044' in rpc_mock.call_args_list[-1][0][0]
    assert 'loss: -5.48%, -0.00005492' in rpc_mock.call_args_list[-1][0][0]
    assert '-0.824 USD' in rpc_mock.call_args_list[-1][0][0]


def test_execute_sell_without_conf(default_conf, ticker, ticker_sell_up, mocker):
    mocker.patch.dict('freqtrade.main._CONF', default_conf)
    mocker.patch('freqtrade.main.get_signal', side_effect=lambda s, t: True)
    mocker.patch('freqtrade.rpc.init', MagicMock())
    rpc_mock = mocker.patch('freqtrade.main.rpc.send_msg', MagicMock())
    mocker.patch.multiple('freqtrade.main.exchange',
                          validate_pairs=MagicMock(),
                          get_ticker=ticker)
    init(default_conf, create_engine('sqlite://'))

    # Create some test data
    create_trade(0.001)

    trade = Trade.query.first()
    assert trade

    # Increase the price and sell it
    mocker.patch.multiple('freqtrade.main.exchange',
                          validate_pairs=MagicMock(),
                          get_ticker=ticker_sell_up)
    mocker.patch('freqtrade.main._CONF', {})

    execute_sell(trade=trade, limit=ticker_sell_up()['bid'])

    assert rpc_mock.call_count == 2
    assert 'Selling [BTC/ETH]' in rpc_mock.call_args_list[-1][0][0]
    assert '0.00001172' in rpc_mock.call_args_list[-1][0][0]
    assert '(profit: 6.11%, 0.00006126)' in rpc_mock.call_args_list[-1][0][0]
    assert 'USD' not in rpc_mock.call_args_list[-1][0][0]


def test_sell_profit_only_enable_profit(default_conf, limit_buy_order, mocker):
    default_conf['experimental'] = {
        'use_sell_signal': True,
        'sell_profit_only': True,
    }

    mocker.patch.dict('freqtrade.main._CONF', default_conf)
    mocker.patch('freqtrade.main.min_roi_reached', return_value=False)
    mocker.patch('freqtrade.main.get_signal', side_effect=lambda s, t: True)
    mocker.patch.multiple('freqtrade.rpc', init=MagicMock(), send_msg=MagicMock())
    mocker.patch.multiple('freqtrade.main.exchange',
                          validate_pairs=MagicMock(),
                          get_ticker=MagicMock(return_value={
                              'bid': 0.00002172,
                              'ask': 0.00002173,
                              'last': 0.00002172
                          }),
                          buy=MagicMock(return_value='mocked_limit_buy'))

    init(default_conf, create_engine('sqlite://'))
    create_trade(0.001)

    trade = Trade.query.first()
    trade.update(limit_buy_order)
    assert handle_trade(trade) is True


def test_sell_profit_only_disable_profit(default_conf, limit_buy_order, mocker):
    default_conf['experimental'] = {
        'use_sell_signal': True,
        'sell_profit_only': False,
    }

    mocker.patch.dict('freqtrade.main._CONF', default_conf)
    mocker.patch('freqtrade.main.min_roi_reached', return_value=False)
    mocker.patch('freqtrade.main.get_signal', side_effect=lambda s, t: True)
    mocker.patch.multiple('freqtrade.rpc', init=MagicMock(), send_msg=MagicMock())
    mocker.patch.multiple('freqtrade.main.exchange',
                          validate_pairs=MagicMock(),
                          get_ticker=MagicMock(return_value={
                              'bid': 0.00002172,
                              'ask': 0.00002173,
                              'last': 0.00002172
                          }),
                          buy=MagicMock(return_value='mocked_limit_buy'))

    init(default_conf, create_engine('sqlite://'))
    create_trade(0.001)

    trade = Trade.query.first()
    trade.update(limit_buy_order)
    assert handle_trade(trade) is True


def test_sell_profit_only_enable_loss(default_conf, limit_buy_order, mocker):
    default_conf['experimental'] = {
        'use_sell_signal': True,
        'sell_profit_only': True,
    }

    mocker.patch.dict('freqtrade.main._CONF', default_conf)
    mocker.patch('freqtrade.main.min_roi_reached', return_value=False)
    mocker.patch('freqtrade.main.get_signal', side_effect=lambda s, t: True)
    mocker.patch.multiple('freqtrade.rpc', init=MagicMock(), send_msg=MagicMock())
    mocker.patch.multiple('freqtrade.main.exchange',
                          validate_pairs=MagicMock(),
                          get_ticker=MagicMock(return_value={
                              'bid': 0.00000172,
                              'ask': 0.00000173,
                              'last': 0.00000172
                          }),
                          buy=MagicMock(return_value='mocked_limit_buy'))

    init(default_conf, create_engine('sqlite://'))
    create_trade(0.001)

    trade = Trade.query.first()
    trade.update(limit_buy_order)
    assert handle_trade(trade) is False


def test_sell_profit_only_disable_loss(default_conf, limit_buy_order, mocker):
    default_conf['experimental'] = {
        'use_sell_signal': True,
        'sell_profit_only': False,
    }

    mocker.patch.dict('freqtrade.main._CONF', default_conf)
    mocker.patch('freqtrade.main.min_roi_reached', return_value=False)
    mocker.patch('freqtrade.main.get_signal', side_effect=lambda s, t: True)
    mocker.patch.multiple('freqtrade.rpc', init=MagicMock(), send_msg=MagicMock())
    mocker.patch.multiple('freqtrade.main.exchange',
                          validate_pairs=MagicMock(),
                          get_ticker=MagicMock(return_value={
                              'bid': 0.00000172,
                              'ask': 0.00000173,
                              'last': 0.00000172
                          }),
                          buy=MagicMock(return_value='mocked_limit_buy'))

    init(default_conf, create_engine('sqlite://'))
    create_trade(0.001)

    trade = Trade.query.first()
    trade.update(limit_buy_order)
    assert handle_trade(trade) is True<|MERGE_RESOLUTION|>--- conflicted
+++ resolved
@@ -18,18 +18,11 @@
 from freqtrade.misc import State, get_state
 from freqtrade.persistence import Trade
 
-<<<<<<< HEAD
-# Test that main() can start backtesting or hyperopt.
-# and also ensure we can pass some specific arguments
-# argument parsing is done in test_misc.py
-
-=======
->>>>>>> 3a902289
 
 def test_parse_args_backtesting(mocker):
     """ Test that main() can start backtesting or hyperopt.
         and also ensure we can pass some specific arguments
-        argument parsing is done in test_misc.py """
+        further argument parsing is done in test_misc.py """
     backtesting_mock = mocker.patch(
         'freqtrade.optimize.backtesting.start', MagicMock())
     with pytest.raises(SystemExit, match=r'0'):
@@ -434,7 +427,6 @@
     assert len(trades) == 0
 
 
-<<<<<<< HEAD
 def test_handle_timedout_limit_buy(default_conf, mocker):
     cancel_order = MagicMock()
     mocker.patch('freqtrade.exchange.cancel_order', cancel_order)
@@ -450,10 +442,7 @@
     assert cancel_order.call_count == 2
 
 
-def test_check_handle_timedout_sell(default_conf, ticker, health, limit_sell_order_old, mocker):
-=======
 def test_check_handle_timedout_sell(default_conf, ticker, limit_sell_order_old, mocker):
->>>>>>> 3a902289
     mocker.patch.dict('freqtrade.main._CONF', default_conf)
     cancel_order_mock = MagicMock()
     mocker.patch.multiple('freqtrade.rpc', init=MagicMock(), send_msg=MagicMock())
