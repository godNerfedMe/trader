# pragma pylint: disable=missing-docstring, C0103
# pragma pylint: disable=protected-access, unused-argument, invalid-name
# pragma pylint: disable=too-many-lines, too-many-arguments

import logging
import re
from datetime import datetime, timedelta
from functools import reduce
from random import choice, randint
from string import ascii_uppercase
from unittest.mock import ANY, MagicMock

import arrow
import pytest
from telegram import Chat, Message, ReplyKeyboardMarkup, Update
from telegram.error import BadRequest, NetworkError, TelegramError

from freqtrade import __version__
from freqtrade.constants import CANCEL_REASON
from freqtrade.edge import PairInfo
from freqtrade.enums import RPCMessageType, RunMode, SellType, State
from freqtrade.exceptions import OperationalException
from freqtrade.freqtradebot import FreqtradeBot
from freqtrade.loggers import setup_logging
from freqtrade.persistence import PairLocks, Trade
from freqtrade.rpc import RPC
from freqtrade.rpc.rpc import RPCException
from freqtrade.rpc.telegram import Telegram, authorized_only
from tests.conftest import (CURRENT_TEST_STRATEGY, create_mock_trades, get_patched_freqtradebot,
                            log_has, log_has_re, patch_exchange, patch_get_signal, patch_whitelist)


class DummyCls(Telegram):
    """
    Dummy class for testing the Telegram @authorized_only decorator
    """

    def __init__(self, rpc: RPC, config) -> None:
        super().__init__(rpc, config)
        self.state = {'called': False}

    def _init(self):
        pass

    @authorized_only
    def dummy_handler(self, *args, **kwargs) -> None:
        """
        Fake method that only change the state of the object
        """
        self.state['called'] = True

    @authorized_only
    def dummy_exception(self, *args, **kwargs) -> None:
        """
        Fake method that throw an exception
        """
        raise Exception('test')


def get_telegram_testobject(mocker, default_conf, mock=True, ftbot=None):
    msg_mock = MagicMock()
    if mock:
        mocker.patch.multiple(
            'freqtrade.rpc.telegram.Telegram',
            _init=MagicMock(),
            _send_msg=msg_mock
        )
    if not ftbot:
        ftbot = get_patched_freqtradebot(mocker, default_conf)
    rpc = RPC(ftbot)
    telegram = Telegram(rpc, default_conf)

    return telegram, ftbot, msg_mock


def test_telegram__init__(default_conf, mocker) -> None:
    mocker.patch('freqtrade.rpc.telegram.Updater', MagicMock())
    mocker.patch('freqtrade.rpc.telegram.Telegram._init', MagicMock())

    telegram, _, _ = get_telegram_testobject(mocker, default_conf)
    assert telegram._config == default_conf


def test_telegram_init(default_conf, mocker, caplog) -> None:
    start_polling = MagicMock()
    mocker.patch('freqtrade.rpc.telegram.Updater', MagicMock(return_value=start_polling))

    get_telegram_testobject(mocker, default_conf, mock=False)
    assert start_polling.call_count == 0

    # number of handles registered
    assert start_polling.dispatcher.add_handler.call_count > 0
    assert start_polling.start_polling.call_count == 1

    message_str = ("rpc.telegram is listening for following commands: [['status'], ['profit'], "
                   "['balance'], ['start'], ['stop'], ['forcesell'], ['forcebuy'], ['trades'], "
                   "['delete'], ['performance'], ['buys', 'entries'], ['sells'], ['mix_tags'], "
                   "['stats'], ['daily'], ['weekly'], ['monthly'], "
                   "['count'], ['locks'], ['unlock', 'delete_locks'], "
                   "['reload_config', 'reload_conf'], ['show_config', 'show_conf'], "
                   "['stopbuy'], ['whitelist'], ['blacklist'], "
                   "['logs'], ['edge'], ['help'], ['version']"
                   "]")

    assert log_has(message_str, caplog)


def test_cleanup(default_conf, mocker, ) -> None:
    updater_mock = MagicMock()
    updater_mock.stop = MagicMock()
    mocker.patch('freqtrade.rpc.telegram.Updater', updater_mock)

    telegram, _, _ = get_telegram_testobject(mocker, default_conf, mock=False)
    telegram.cleanup()
    assert telegram._updater.stop.call_count == 1


def test_authorized_only(default_conf, mocker, caplog, update) -> None:
    patch_exchange(mocker)
    caplog.set_level(logging.DEBUG)
    default_conf['telegram']['enabled'] = False
    bot = FreqtradeBot(default_conf)
    rpc = RPC(bot)
    dummy = DummyCls(rpc, default_conf)

    patch_get_signal(bot)
    dummy.dummy_handler(update=update, context=MagicMock())
    assert dummy.state['called'] is True
    assert log_has('Executing handler: dummy_handler for chat_id: 0', caplog)
    assert not log_has('Rejected unauthorized message from: 0', caplog)
    assert not log_has('Exception occurred within Telegram module', caplog)


def test_authorized_only_unauthorized(default_conf, mocker, caplog) -> None:
    patch_exchange(mocker)
    caplog.set_level(logging.DEBUG)
    chat = Chat(0xdeadbeef, 0)
    update = Update(randint(1, 100))
    update.message = Message(randint(1, 100), datetime.utcnow(), chat)

    default_conf['telegram']['enabled'] = False
    bot = FreqtradeBot(default_conf)
    rpc = RPC(bot)
    dummy = DummyCls(rpc, default_conf)

    patch_get_signal(bot)
    dummy.dummy_handler(update=update, context=MagicMock())
    assert dummy.state['called'] is False
    assert not log_has('Executing handler: dummy_handler for chat_id: 3735928559', caplog)
    assert log_has('Rejected unauthorized message from: 3735928559', caplog)
    assert not log_has('Exception occurred within Telegram module', caplog)


def test_authorized_only_exception(default_conf, mocker, caplog, update) -> None:
    patch_exchange(mocker)

    default_conf['telegram']['enabled'] = False

    bot = FreqtradeBot(default_conf)
    rpc = RPC(bot)
    dummy = DummyCls(rpc, default_conf)
    patch_get_signal(bot)

    dummy.dummy_exception(update=update, context=MagicMock())
    assert dummy.state['called'] is False
    assert not log_has('Executing handler: dummy_handler for chat_id: 0', caplog)
    assert not log_has('Rejected unauthorized message from: 0', caplog)
    assert log_has('Exception occurred within Telegram module', caplog)


def test_telegram_status(default_conf, update, mocker) -> None:
    update.message.chat.id = "123"
    default_conf['telegram']['enabled'] = False
    default_conf['telegram']['chat_id'] = "123"

    status_table = MagicMock()
    mocker.patch('freqtrade.rpc.telegram.Telegram._status_table', status_table)

    mocker.patch.multiple(
        'freqtrade.rpc.rpc.RPC',
        _rpc_trade_status=MagicMock(return_value=[{
            'trade_id': 1,
            'pair': 'ETH/BTC',
            'base_currency': 'BTC',
            'open_date': arrow.utcnow(),
            'close_date': None,
            'open_rate': 1.099e-05,
            'close_rate': None,
            'current_rate': 1.098e-05,
            'amount': 90.99181074,
            'stake_amount': 90.99181074,
            'buy_tag': None,
            'enter_tag': None,
            'close_profit_ratio': None,
            'profit': -0.0059,
            'profit_ratio': -0.0059,
            'initial_stop_loss_abs': 1.098e-05,
            'stop_loss_abs': 1.099e-05,
            'sell_order_status': None,
            'initial_stop_loss_ratio': -0.0005,
            'stoploss_current_dist': 1e-08,
            'stoploss_current_dist_ratio': -0.0002,
            'stop_loss_ratio': -0.0001,
            'open_order': '(limit buy rem=0.00000000)',
            'is_open': True
        }]),
    )

    telegram, _, msg_mock = get_telegram_testobject(mocker, default_conf)

    telegram._status(update=update, context=MagicMock())
    assert msg_mock.call_count == 1

    context = MagicMock()
    # /status table
    context.args = ["table"]
    telegram._status(update=update, context=context)
    assert status_table.call_count == 1


def test_status_handle(default_conf, update, ticker, fee, mocker) -> None:
    default_conf['max_open_trades'] = 3
    mocker.patch.multiple(
        'freqtrade.exchange.Exchange',
        fetch_ticker=ticker,
        get_fee=fee,
        _is_dry_limit_order_filled=MagicMock(return_value=True),
    )
    status_table = MagicMock()
    mocker.patch.multiple(
        'freqtrade.rpc.telegram.Telegram',
        _status_table=status_table,
    )

    telegram, freqtradebot, msg_mock = get_telegram_testobject(mocker, default_conf)

    patch_get_signal(freqtradebot)

    freqtradebot.state = State.STOPPED
    # Status is also enabled when stopped
    telegram._status(update=update, context=MagicMock())
    assert msg_mock.call_count == 1
    assert 'no active trade' in msg_mock.call_args_list[0][0][0]
    msg_mock.reset_mock()

    freqtradebot.state = State.RUNNING
    telegram._status(update=update, context=MagicMock())
    assert msg_mock.call_count == 1
    assert 'no active trade' in msg_mock.call_args_list[0][0][0]
    msg_mock.reset_mock()

    # Create some test data
    freqtradebot.enter_positions()
    # Trigger status while we have a fulfilled order for the open trade
    telegram._status(update=update, context=MagicMock())

    # close_rate should not be included in the message as the trade is not closed
    # and no line should be empty
    lines = msg_mock.call_args_list[0][0][0].split('\n')
    assert '' not in lines
    assert 'Close Rate' not in ''.join(lines)
    assert 'Close Profit' not in ''.join(lines)

    assert msg_mock.call_count == 3
    assert 'ETH/BTC' in msg_mock.call_args_list[0][0][0]
    assert 'LTC/BTC' in msg_mock.call_args_list[1][0][0]

    msg_mock.reset_mock()
    context = MagicMock()
    context.args = ["2", "3"]

    telegram._status(update=update, context=context)

    lines = msg_mock.call_args_list[0][0][0].split('\n')
    assert '' not in lines
    assert 'Close Rate' not in ''.join(lines)
    assert 'Close Profit' not in ''.join(lines)

    assert msg_mock.call_count == 2
    assert 'LTC/BTC' in msg_mock.call_args_list[0][0][0]


def test_status_table_handle(default_conf, update, ticker, fee, mocker) -> None:
    mocker.patch.multiple(
        'freqtrade.exchange.Exchange',
        fetch_ticker=ticker,
        get_fee=fee,
    )

    default_conf['stake_amount'] = 15.0

    telegram, freqtradebot, msg_mock = get_telegram_testobject(mocker, default_conf)

    patch_get_signal(freqtradebot)

    freqtradebot.state = State.STOPPED
    # Status table is also enabled when stopped
    telegram._status_table(update=update, context=MagicMock())
    assert msg_mock.call_count == 1
    assert 'no active trade' in msg_mock.call_args_list[0][0][0]
    msg_mock.reset_mock()

    freqtradebot.state = State.RUNNING
    telegram._status_table(update=update, context=MagicMock())
    assert msg_mock.call_count == 1
    assert 'no active trade' in msg_mock.call_args_list[0][0][0]
    msg_mock.reset_mock()

    # Create some test data
    freqtradebot.enter_positions()

    telegram._status_table(update=update, context=MagicMock())

    text = re.sub('</?pre>', '', msg_mock.call_args_list[-1][0][0])
    line = text.split("\n")
    fields = re.sub('[ ]+', ' ', line[2].strip()).split(' ')

    assert int(fields[0]) == 1
    assert 'ETH/BTC' in fields[1]
    assert msg_mock.call_count == 1


def test_daily_handle(default_conf, update, ticker, limit_buy_order, fee,
                      limit_sell_order, mocker) -> None:
    default_conf['max_open_trades'] = 1
    mocker.patch(
        'freqtrade.rpc.rpc.CryptoToFiatConverter._find_price',
        return_value=15000.0
    )
    mocker.patch.multiple(
        'freqtrade.exchange.Exchange',
        fetch_ticker=ticker,
        get_fee=fee,
    )

    telegram, freqtradebot, msg_mock = get_telegram_testobject(mocker, default_conf)

    patch_get_signal(freqtradebot)

    # Create some test data
    freqtradebot.enter_positions()
    trade = Trade.query.first()
    assert trade

    # Simulate fulfilled LIMIT_BUY order for trade
    trade.update(limit_buy_order)

    # Simulate fulfilled LIMIT_SELL order for trade
    trade.update(limit_sell_order)

    trade.close_date = datetime.utcnow()
    trade.is_open = False

    # Try valid data
    # /daily 2
    context = MagicMock()
    context.args = ["2"]
    telegram._daily(update=update, context=context)
    assert msg_mock.call_count == 1
    assert "Daily Profit over the last 2 days</b>:" in msg_mock.call_args_list[0][0][0]
    assert 'Day ' in msg_mock.call_args_list[0][0][0]
    assert str(datetime.utcnow().date()) in msg_mock.call_args_list[0][0][0]
    assert str('  0.00006217 BTC') in msg_mock.call_args_list[0][0][0]
    assert str('  0.933 USD') in msg_mock.call_args_list[0][0][0]
    assert str('  1 trade') in msg_mock.call_args_list[0][0][0]
    assert str('  0 trade') in msg_mock.call_args_list[0][0][0]

    # Reset msg_mock
    msg_mock.reset_mock()
    context.args = []
    telegram._daily(update=update, context=context)
    assert msg_mock.call_count == 1
    assert "Daily Profit over the last 7 days</b>:" in msg_mock.call_args_list[0][0][0]
    assert str(datetime.utcnow().date()) in msg_mock.call_args_list[0][0][0]
    assert str('  0.00006217 BTC') in msg_mock.call_args_list[0][0][0]
    assert str('  0.933 USD') in msg_mock.call_args_list[0][0][0]
    assert str('  1 trade') in msg_mock.call_args_list[0][0][0]
    assert str('  0 trade') in msg_mock.call_args_list[0][0][0]

    # Reset msg_mock
    msg_mock.reset_mock()
    freqtradebot.config['max_open_trades'] = 2
    # Add two other trades
    n = freqtradebot.enter_positions()
    assert n == 2

    trades = Trade.query.all()
    for trade in trades:
        trade.update(limit_buy_order)
        trade.update(limit_sell_order)
        trade.close_date = datetime.utcnow()
        trade.is_open = False

    # /daily 1
    context = MagicMock()
    context.args = ["1"]
    telegram._daily(update=update, context=context)
    assert str('  0.00018651 BTC') in msg_mock.call_args_list[0][0][0]
    assert str('  2.798 USD') in msg_mock.call_args_list[0][0][0]
    assert str('  3 trades') in msg_mock.call_args_list[0][0][0]


def test_daily_wrong_input(default_conf, update, ticker, mocker) -> None:
    mocker.patch.multiple(
        'freqtrade.exchange.Exchange',
        fetch_ticker=ticker
    )

    telegram, freqtradebot, msg_mock = get_telegram_testobject(mocker, default_conf)
    patch_get_signal(freqtradebot)

    # Try invalid data
    msg_mock.reset_mock()
    freqtradebot.state = State.RUNNING
    # /daily -2
    context = MagicMock()
    context.args = ["-2"]
    telegram._daily(update=update, context=context)
    assert msg_mock.call_count == 1
    assert 'must be an integer greater than 0' in msg_mock.call_args_list[0][0][0]

    # Try invalid data
    msg_mock.reset_mock()
    freqtradebot.state = State.RUNNING
    # /daily today
    context = MagicMock()
    context.args = ["today"]
    telegram._daily(update=update, context=context)
    assert str('Daily Profit over the last 7 days</b>:') in msg_mock.call_args_list[0][0][0]


def test_weekly_handle(default_conf, update, ticker, limit_buy_order, fee,
                       limit_sell_order, mocker) -> None:
    default_conf['max_open_trades'] = 1
    mocker.patch(
        'freqtrade.rpc.rpc.CryptoToFiatConverter._find_price',
        return_value=15000.0
    )
    mocker.patch.multiple(
        'freqtrade.exchange.Exchange',
        fetch_ticker=ticker,
        get_fee=fee,
    )

    telegram, freqtradebot, msg_mock = get_telegram_testobject(mocker, default_conf)

    patch_get_signal(freqtradebot)

    # Create some test data
    freqtradebot.enter_positions()
    trade = Trade.query.first()
    assert trade

    # Simulate fulfilled LIMIT_BUY order for trade
    trade.update(limit_buy_order)

    # Simulate fulfilled LIMIT_SELL order for trade
    trade.update(limit_sell_order)

    trade.close_date = datetime.utcnow()
    trade.is_open = False

    # Try valid data
    # /weekly 2
    context = MagicMock()
    context.args = ["2"]
    telegram._weekly(update=update, context=context)
    assert msg_mock.call_count == 1
    assert "Weekly Profit over the last 2 weeks (starting from Monday)</b>:" \
           in msg_mock.call_args_list[0][0][0]
    assert 'Monday ' in msg_mock.call_args_list[0][0][0]
    today = datetime.utcnow().date()
    first_iso_day_of_current_week = today - timedelta(days=today.weekday())
    assert str(first_iso_day_of_current_week) in msg_mock.call_args_list[0][0][0]
    assert str('  0.00006217 BTC') in msg_mock.call_args_list[0][0][0]
    assert str('  0.933 USD') in msg_mock.call_args_list[0][0][0]
    assert str('  1 trade') in msg_mock.call_args_list[0][0][0]
    assert str('  0 trade') in msg_mock.call_args_list[0][0][0]

    # Reset msg_mock
    msg_mock.reset_mock()
    context.args = []
    telegram._weekly(update=update, context=context)
    assert msg_mock.call_count == 1
    assert "Weekly Profit over the last 8 weeks (starting from Monday)</b>:" \
           in msg_mock.call_args_list[0][0][0]
    assert 'Weekly' in msg_mock.call_args_list[0][0][0]
    assert str('  0.00006217 BTC') in msg_mock.call_args_list[0][0][0]
    assert str('  0.933 USD') in msg_mock.call_args_list[0][0][0]
    assert str('  1 trade') in msg_mock.call_args_list[0][0][0]
    assert str('  0 trade') in msg_mock.call_args_list[0][0][0]

    # Reset msg_mock
    msg_mock.reset_mock()
    freqtradebot.config['max_open_trades'] = 2
    # Add two other trades
    n = freqtradebot.enter_positions()
    assert n == 2

    trades = Trade.query.all()
    for trade in trades:
        trade.update(limit_buy_order)
        trade.update(limit_sell_order)
        trade.close_date = datetime.utcnow()
        trade.is_open = False

    # /weekly 1
    # By default, the 8 previous weeks are shown
    # So the previous modified trade should be excluded from the stats
    context = MagicMock()
    context.args = ["1"]
    telegram._weekly(update=update, context=context)
    assert str('  0.00018651 BTC') in msg_mock.call_args_list[0][0][0]
    assert str('  2.798 USD') in msg_mock.call_args_list[0][0][0]
    assert str('  3 trades') in msg_mock.call_args_list[0][0][0]


def test_weekly_wrong_input(default_conf, update, ticker, mocker) -> None:
    mocker.patch.multiple(
        'freqtrade.exchange.Exchange',
        fetch_ticker=ticker
    )

    telegram, freqtradebot, msg_mock = get_telegram_testobject(mocker, default_conf)
    patch_get_signal(freqtradebot)

    # Try invalid data
    msg_mock.reset_mock()
    freqtradebot.state = State.RUNNING
    # /weekly -3
    context = MagicMock()
    context.args = ["-3"]
    telegram._weekly(update=update, context=context)
    assert msg_mock.call_count == 1
    assert 'must be an integer greater than 0' in msg_mock.call_args_list[0][0][0]

    # Try invalid data
    msg_mock.reset_mock()
    freqtradebot.state = State.RUNNING
    # /weekly this week
    context = MagicMock()
    context.args = ["this week"]
    telegram._weekly(update=update, context=context)
    assert str('Weekly Profit over the last 8 weeks (starting from Monday)</b>:') \
           in msg_mock.call_args_list[0][0][0]


def test_monthly_handle(default_conf, update, ticker, limit_buy_order, fee,
                        limit_sell_order, mocker) -> None:
    default_conf['max_open_trades'] = 1
    mocker.patch(
        'freqtrade.rpc.rpc.CryptoToFiatConverter._find_price',
        return_value=15000.0
    )
    mocker.patch.multiple(
        'freqtrade.exchange.Exchange',
        fetch_ticker=ticker,
        get_fee=fee,
    )

    telegram, freqtradebot, msg_mock = get_telegram_testobject(mocker, default_conf)

    patch_get_signal(freqtradebot)

    # Create some test data
    freqtradebot.enter_positions()
    trade = Trade.query.first()
    assert trade

    # Simulate fulfilled LIMIT_BUY order for trade
    trade.update(limit_buy_order)

    # Simulate fulfilled LIMIT_SELL order for trade
    trade.update(limit_sell_order)

    trade.close_date = datetime.utcnow()
    trade.is_open = False

    # Try valid data
    # /monthly 2
    context = MagicMock()
    context.args = ["2"]
    telegram._monthly(update=update, context=context)
    assert msg_mock.call_count == 1
    assert 'Monthly Profit over the last 2 months</b>:' in msg_mock.call_args_list[0][0][0]
    assert 'Month ' in msg_mock.call_args_list[0][0][0]
    today = datetime.utcnow().date()
    current_month = f"{today.year}-{today.month} "
    assert current_month in msg_mock.call_args_list[0][0][0]
    assert str('  0.00006217 BTC') in msg_mock.call_args_list[0][0][0]
    assert str('  0.933 USD') in msg_mock.call_args_list[0][0][0]
    assert str('  1 trade') in msg_mock.call_args_list[0][0][0]
    assert str('  0 trade') in msg_mock.call_args_list[0][0][0]

    # Reset msg_mock
    msg_mock.reset_mock()
    context.args = []
    telegram._monthly(update=update, context=context)
    assert msg_mock.call_count == 1
    # Default to 6 months
    assert 'Monthly Profit over the last 6 months</b>:' in msg_mock.call_args_list[0][0][0]
    assert 'Month ' in msg_mock.call_args_list[0][0][0]
    assert current_month in msg_mock.call_args_list[0][0][0]
    assert str('  0.00006217 BTC') in msg_mock.call_args_list[0][0][0]
    assert str('  0.933 USD') in msg_mock.call_args_list[0][0][0]
    assert str('  1 trade') in msg_mock.call_args_list[0][0][0]
    assert str('  0 trade') in msg_mock.call_args_list[0][0][0]

    # Reset msg_mock
    msg_mock.reset_mock()
    freqtradebot.config['max_open_trades'] = 2
    # Add two other trades
    n = freqtradebot.enter_positions()
    assert n == 2

    trades = Trade.query.all()
    for trade in trades:
        trade.update(limit_buy_order)
        trade.update(limit_sell_order)
        trade.close_date = datetime.utcnow()
        trade.is_open = False

    # /monthly 12
    context = MagicMock()
    context.args = ["12"]
    telegram._monthly(update=update, context=context)
    assert msg_mock.call_count == 1
    assert 'Monthly Profit over the last 12 months</b>:' in msg_mock.call_args_list[0][0][0]
    assert str('  0.00018651 BTC') in msg_mock.call_args_list[0][0][0]
    assert str('  2.798 USD') in msg_mock.call_args_list[0][0][0]
    assert str('  3 trades') in msg_mock.call_args_list[0][0][0]

    # The one-digit months should contain a zero, Eg: September 2021 = "2021-09"
    # Since we loaded the last 12 months, any month should appear
    assert str('-09') in msg_mock.call_args_list[0][0][0]


def test_monthly_wrong_input(default_conf, update, ticker, mocker) -> None:
    mocker.patch.multiple(
        'freqtrade.exchange.Exchange',
        fetch_ticker=ticker
    )

    telegram, freqtradebot, msg_mock = get_telegram_testobject(mocker, default_conf)
    patch_get_signal(freqtradebot)

    # Try invalid data
    msg_mock.reset_mock()
    freqtradebot.state = State.RUNNING
    # /monthly -3
    context = MagicMock()
    context.args = ["-3"]
    telegram._monthly(update=update, context=context)
    assert msg_mock.call_count == 1
    assert 'must be an integer greater than 0' in msg_mock.call_args_list[0][0][0]

    # Try invalid data
    msg_mock.reset_mock()
    freqtradebot.state = State.RUNNING
    # /monthly february
    context = MagicMock()
    context.args = ["february"]
    telegram._monthly(update=update, context=context)
    assert str('Monthly Profit over the last 6 months</b>:') in msg_mock.call_args_list[0][0][0]


def test_profit_handle(default_conf, update, ticker, ticker_sell_up, fee,
                       limit_buy_order, limit_sell_order, mocker) -> None:
    mocker.patch('freqtrade.rpc.rpc.CryptoToFiatConverter._find_price', return_value=15000.0)
    mocker.patch.multiple(
        'freqtrade.exchange.Exchange',
        fetch_ticker=ticker,
        get_fee=fee,
    )

    telegram, freqtradebot, msg_mock = get_telegram_testobject(mocker, default_conf)
    patch_get_signal(freqtradebot)

    telegram._profit(update=update, context=MagicMock())
    assert msg_mock.call_count == 1
    assert 'No trades yet.' in msg_mock.call_args_list[0][0][0]
    msg_mock.reset_mock()

    # Create some test data
    freqtradebot.enter_positions()
    trade = Trade.query.first()

    # Simulate fulfilled LIMIT_BUY order for trade
    trade.update(limit_buy_order)
    context = MagicMock()
    # Test with invalid 2nd argument (should silently pass)
    context.args = ["aaa"]
    telegram._profit(update=update, context=context)
    assert msg_mock.call_count == 1
    assert 'No closed trade' in msg_mock.call_args_list[-1][0][0]
    assert '*ROI:* All trades' in msg_mock.call_args_list[-1][0][0]
    mocker.patch('freqtrade.wallets.Wallets.get_starting_balance', return_value=0.01)
    assert ('∙ `-0.00000500 BTC (-0.50%) (-0.0 \N{GREEK CAPITAL LETTER SIGMA}%)`'
            in msg_mock.call_args_list[-1][0][0])
    msg_mock.reset_mock()

    # Update the ticker with a market going up
    mocker.patch('freqtrade.exchange.Exchange.fetch_ticker', ticker_sell_up)
    trade.update(limit_sell_order)

    trade.close_date = datetime.utcnow()
    trade.is_open = False

    telegram._profit(update=update, context=MagicMock())
    assert msg_mock.call_count == 1
    assert '*ROI:* Closed trades' in msg_mock.call_args_list[-1][0][0]
    assert ('∙ `0.00006217 BTC (6.20%) (0.62 \N{GREEK CAPITAL LETTER SIGMA}%)`'
            in msg_mock.call_args_list[-1][0][0])
    assert '∙ `0.933 USD`' in msg_mock.call_args_list[-1][0][0]
    assert '*ROI:* All trades' in msg_mock.call_args_list[-1][0][0]
    assert ('∙ `0.00006217 BTC (6.20%) (0.62 \N{GREEK CAPITAL LETTER SIGMA}%)`'
            in msg_mock.call_args_list[-1][0][0])
    assert '∙ `0.933 USD`' in msg_mock.call_args_list[-1][0][0]

    assert '*Best Performing:* `ETH/BTC: 6.20%`' in msg_mock.call_args_list[-1][0][0]


@pytest.mark.parametrize('is_short', [True, False])
def test_telegram_stats(default_conf, update, ticker, ticker_sell_up, fee,
                        limit_buy_order, limit_sell_order, mocker, is_short) -> None:
    mocker.patch('freqtrade.rpc.rpc.CryptoToFiatConverter._find_price', return_value=15000.0)
    mocker.patch.multiple(
        'freqtrade.exchange.Exchange',
        fetch_ticker=ticker,
        get_fee=fee,
    )
    telegram, freqtradebot, msg_mock = get_telegram_testobject(mocker, default_conf)
    patch_get_signal(freqtradebot)

    telegram._stats(update=update, context=MagicMock())
    assert msg_mock.call_count == 1
    assert 'No trades yet.' in msg_mock.call_args_list[0][0][0]
    msg_mock.reset_mock()

    # Create some test data
    create_mock_trades(fee, is_short=is_short)

    telegram._stats(update=update, context=MagicMock())
    assert msg_mock.call_count == 1
    assert 'Sell Reason' in msg_mock.call_args_list[-1][0][0]
    assert 'ROI' in msg_mock.call_args_list[-1][0][0]
    assert 'Avg. Duration' in msg_mock.call_args_list[-1][0][0]
    msg_mock.reset_mock()


def test_telegram_balance_handle(default_conf, update, mocker, rpc_balance, tickers) -> None:
    default_conf['dry_run'] = False
    mocker.patch('freqtrade.exchange.Exchange.get_balances', return_value=rpc_balance)
    mocker.patch('freqtrade.exchange.Exchange.get_tickers', tickers)
    mocker.patch('freqtrade.exchange.Exchange.get_valid_pair_combination',
                 side_effect=lambda a, b: f"{a}/{b}")

    telegram, freqtradebot, msg_mock = get_telegram_testobject(mocker, default_conf)
    patch_get_signal(freqtradebot)

    telegram._balance(update=update, context=MagicMock())
    result = msg_mock.call_args_list[0][0][0]
    assert msg_mock.call_count == 1
    assert '*BTC:*' in result
    assert '*ETH:*' not in result
    assert '*USDT:*' not in result
    assert '*EUR:*' not in result
    assert '*LTC:*' in result
    assert '*XRP:*' not in result
    assert 'Balance:' in result
    assert 'Est. BTC:' in result
    assert 'BTC: 12.00000000' in result
    assert "*3 Other Currencies (< 0.0001 BTC):*" in result
    assert 'BTC: 0.00000309' in result


def test_balance_handle_empty_response(default_conf, update, mocker) -> None:
    default_conf['dry_run'] = False
    mocker.patch('freqtrade.exchange.Exchange.get_balances', return_value={})

    telegram, freqtradebot, msg_mock = get_telegram_testobject(mocker, default_conf)
    patch_get_signal(freqtradebot)

    freqtradebot.config['dry_run'] = False
    telegram._balance(update=update, context=MagicMock())
    result = msg_mock.call_args_list[0][0][0]
    assert msg_mock.call_count == 1
    assert 'All balances are zero.' in result


def test_balance_handle_empty_response_dry(default_conf, update, mocker) -> None:
    mocker.patch('freqtrade.exchange.Exchange.get_balances', return_value={})

    telegram, freqtradebot, msg_mock = get_telegram_testobject(mocker, default_conf)
    patch_get_signal(freqtradebot)

    telegram._balance(update=update, context=MagicMock())
    result = msg_mock.call_args_list[0][0][0]
    assert msg_mock.call_count == 1
    assert "*Warning:* Simulated balances in Dry Mode." in result
    assert "Starting capital: `1000` BTC" in result


def test_balance_handle_too_large_response(default_conf, update, mocker) -> None:
    balances = []
    for i in range(100):
        curr = choice(ascii_uppercase) + choice(ascii_uppercase) + choice(ascii_uppercase)
        balances.append({
            'currency': curr,
            'free': 1.0,
            'used': 0.5,
            'balance': i,
            'est_stake': 1,
            'stake': 'BTC',
        })
    mocker.patch('freqtrade.rpc.rpc.RPC._rpc_balance', return_value={
        'currencies': balances,
        'total': 100.0,
        'symbol': 100.0,
        'value': 1000.0,
        'starting_capital': 1000,
        'starting_capital_fiat': 1000,
    })

    telegram, freqtradebot, msg_mock = get_telegram_testobject(mocker, default_conf)
    patch_get_signal(freqtradebot)

    telegram._balance(update=update, context=MagicMock())
    assert msg_mock.call_count > 1
    # Test if wrap happens around 4000 -
    # and each single currency-output is around 120 characters long so we need
    # an offset to avoid random test failures
    assert len(msg_mock.call_args_list[0][0][0]) < 4096
    assert len(msg_mock.call_args_list[0][0][0]) > (4096 - 120)


def test_start_handle(default_conf, update, mocker) -> None:

    telegram, freqtradebot, msg_mock = get_telegram_testobject(mocker, default_conf)

    freqtradebot.state = State.STOPPED
    assert freqtradebot.state == State.STOPPED
    telegram._start(update=update, context=MagicMock())
    assert freqtradebot.state == State.RUNNING
    assert msg_mock.call_count == 1


def test_start_handle_already_running(default_conf, update, mocker) -> None:

    telegram, freqtradebot, msg_mock = get_telegram_testobject(mocker, default_conf)

    freqtradebot.state = State.RUNNING
    assert freqtradebot.state == State.RUNNING
    telegram._start(update=update, context=MagicMock())
    assert freqtradebot.state == State.RUNNING
    assert msg_mock.call_count == 1
    assert 'already running' in msg_mock.call_args_list[0][0][0]


def test_stop_handle(default_conf, update, mocker) -> None:

    telegram, freqtradebot, msg_mock = get_telegram_testobject(mocker, default_conf)

    freqtradebot.state = State.RUNNING
    assert freqtradebot.state == State.RUNNING
    telegram._stop(update=update, context=MagicMock())
    assert freqtradebot.state == State.STOPPED
    assert msg_mock.call_count == 1
    assert 'stopping trader' in msg_mock.call_args_list[0][0][0]


def test_stop_handle_already_stopped(default_conf, update, mocker) -> None:

    telegram, freqtradebot, msg_mock = get_telegram_testobject(mocker, default_conf)

    freqtradebot.state = State.STOPPED
    assert freqtradebot.state == State.STOPPED
    telegram._stop(update=update, context=MagicMock())
    assert freqtradebot.state == State.STOPPED
    assert msg_mock.call_count == 1
    assert 'already stopped' in msg_mock.call_args_list[0][0][0]


def test_stopbuy_handle(default_conf, update, mocker) -> None:

    telegram, freqtradebot, msg_mock = get_telegram_testobject(mocker, default_conf)

    assert freqtradebot.config['max_open_trades'] != 0
    telegram._stopbuy(update=update, context=MagicMock())
    assert freqtradebot.config['max_open_trades'] == 0
    assert msg_mock.call_count == 1
    assert 'No more buy will occur from now. Run /reload_config to reset.' \
        in msg_mock.call_args_list[0][0][0]


def test_reload_config_handle(default_conf, update, mocker) -> None:

    telegram, freqtradebot, msg_mock = get_telegram_testobject(mocker, default_conf)

    freqtradebot.state = State.RUNNING
    assert freqtradebot.state == State.RUNNING
    telegram._reload_config(update=update, context=MagicMock())
    assert freqtradebot.state == State.RELOAD_CONFIG
    assert msg_mock.call_count == 1
    assert 'Reloading config' in msg_mock.call_args_list[0][0][0]


def test_telegram_forcesell_handle(default_conf, update, ticker, fee,
                                   ticker_sell_up, mocker) -> None:
    mocker.patch('freqtrade.rpc.rpc.CryptoToFiatConverter._find_price', return_value=15000.0)
    msg_mock = mocker.patch('freqtrade.rpc.telegram.Telegram.send_msg', MagicMock())
    mocker.patch('freqtrade.rpc.telegram.Telegram._init', MagicMock())
    patch_exchange(mocker)
    patch_whitelist(mocker, default_conf)
    mocker.patch.multiple(
        'freqtrade.exchange.Exchange',
        fetch_ticker=ticker,
        get_fee=fee,
        _is_dry_limit_order_filled=MagicMock(return_value=True),
    )

    freqtradebot = FreqtradeBot(default_conf)
    rpc = RPC(freqtradebot)
    telegram = Telegram(rpc, default_conf)
    patch_get_signal(freqtradebot)

    # Create some test data
    freqtradebot.enter_positions()

    trade = Trade.query.first()
    assert trade

    # Increase the price and sell it
    mocker.patch('freqtrade.exchange.Exchange.fetch_ticker', ticker_sell_up)

    # /forcesell 1
    context = MagicMock()
    context.args = ["1"]
    telegram._forcesell(update=update, context=context)

    assert msg_mock.call_count == 4
    last_msg = msg_mock.call_args_list[-1][0][0]
    assert {
        'type': RPCMessageType.SELL,
        'trade_id': 1,
        'exchange': 'Binance',
        'pair': 'ETH/BTC',
        'gain': 'profit',
        'limit': 1.173e-05,
        'amount': 91.07468123,
        'order_type': 'limit',
        'open_rate': 1.098e-05,
        'current_rate': 1.173e-05,
        'profit_amount': 6.314e-05,
        'profit_ratio': 0.0629778,
        'stake_currency': 'BTC',
        'fiat_currency': 'USD',
        'buy_tag': ANY,
        'enter_tag': ANY,
        'sell_reason': SellType.FORCE_SELL.value,
        'open_date': ANY,
        'close_date': ANY,
        'close_rate': ANY,
    } == last_msg


def test_telegram_forcesell_down_handle(default_conf, update, ticker, fee,
                                        ticker_sell_down, mocker) -> None:
    mocker.patch('freqtrade.rpc.fiat_convert.CryptoToFiatConverter._find_price',
                 return_value=15000.0)
    msg_mock = mocker.patch('freqtrade.rpc.telegram.Telegram.send_msg', MagicMock())
    mocker.patch('freqtrade.rpc.telegram.Telegram._init', MagicMock())
    patch_exchange(mocker)
    patch_whitelist(mocker, default_conf)

    mocker.patch.multiple(
        'freqtrade.exchange.Exchange',
        fetch_ticker=ticker,
        get_fee=fee,
        _is_dry_limit_order_filled=MagicMock(return_value=True),
    )

    freqtradebot = FreqtradeBot(default_conf)
    rpc = RPC(freqtradebot)
    telegram = Telegram(rpc, default_conf)
    patch_get_signal(freqtradebot)

    # Create some test data
    freqtradebot.enter_positions()

    # Decrease the price and sell it
    mocker.patch.multiple(
        'freqtrade.exchange.Exchange',
        fetch_ticker=ticker_sell_down
    )

    trade = Trade.query.first()
    assert trade

    # /forcesell 1
    context = MagicMock()
    context.args = ["1"]
    telegram._forcesell(update=update, context=context)

    assert msg_mock.call_count == 4

    last_msg = msg_mock.call_args_list[-1][0][0]
    assert {
        'type': RPCMessageType.SELL,
        'trade_id': 1,
        'exchange': 'Binance',
        'pair': 'ETH/BTC',
        'gain': 'loss',
        'limit': 1.043e-05,
        'amount': 91.07468123,
        'order_type': 'limit',
        'open_rate': 1.098e-05,
        'current_rate': 1.043e-05,
        'profit_amount': -5.497e-05,
        'profit_ratio': -0.05482878,
        'stake_currency': 'BTC',
        'fiat_currency': 'USD',
        'buy_tag': ANY,
        'enter_tag': ANY,
        'sell_reason': SellType.FORCE_SELL.value,
        'open_date': ANY,
        'close_date': ANY,
        'close_rate': ANY,
    } == last_msg


def test_forcesell_all_handle(default_conf, update, ticker, fee, mocker) -> None:
    patch_exchange(mocker)
    mocker.patch('freqtrade.rpc.fiat_convert.CryptoToFiatConverter._find_price',
                 return_value=15000.0)
    msg_mock = mocker.patch('freqtrade.rpc.telegram.Telegram.send_msg', MagicMock())
    mocker.patch('freqtrade.rpc.telegram.Telegram._init', MagicMock())
    patch_whitelist(mocker, default_conf)
    mocker.patch.multiple(
        'freqtrade.exchange.Exchange',
        fetch_ticker=ticker,
        get_fee=fee,
        _is_dry_limit_order_filled=MagicMock(return_value=True),
    )
    default_conf['max_open_trades'] = 4
    freqtradebot = FreqtradeBot(default_conf)
    rpc = RPC(freqtradebot)
    telegram = Telegram(rpc, default_conf)
    patch_get_signal(freqtradebot)

    # Create some test data
    freqtradebot.enter_positions()
    msg_mock.reset_mock()

    # /forcesell all
    context = MagicMock()
    context.args = ["all"]
    telegram._forcesell(update=update, context=context)

    # Called for each trade 2 times
    assert msg_mock.call_count == 8
    msg = msg_mock.call_args_list[1][0][0]
    assert {
        'type': RPCMessageType.SELL,
        'trade_id': 1,
        'exchange': 'Binance',
        'pair': 'ETH/BTC',
        'gain': 'loss',
        'limit': 1.099e-05,
        'amount': 91.07468123,
        'order_type': 'limit',
        'open_rate': 1.098e-05,
        'current_rate': 1.099e-05,
        'profit_amount': -4.09e-06,
        'profit_ratio': -0.00408133,
        'stake_currency': 'BTC',
        'fiat_currency': 'USD',
        'buy_tag': ANY,
        'enter_tag': ANY,
        'sell_reason': SellType.FORCE_SELL.value,
        'open_date': ANY,
        'close_date': ANY,
        'close_rate': ANY,
    } == msg


def test_forcesell_handle_invalid(default_conf, update, mocker) -> None:
    mocker.patch('freqtrade.rpc.fiat_convert.CryptoToFiatConverter._find_price',
                 return_value=15000.0)

    telegram, freqtradebot, msg_mock = get_telegram_testobject(mocker, default_conf)
    patch_get_signal(freqtradebot)

    # Trader is not running
    freqtradebot.state = State.STOPPED
    # /forcesell 1
    context = MagicMock()
    context.args = ["1"]
    telegram._forcesell(update=update, context=context)
    assert msg_mock.call_count == 1
    assert 'not running' in msg_mock.call_args_list[0][0][0]

    # No argument
    msg_mock.reset_mock()
    freqtradebot.state = State.RUNNING
    context = MagicMock()
    context.args = []
    telegram._forcesell(update=update, context=context)
    assert msg_mock.call_count == 1
    assert "You must specify a trade-id or 'all'." in msg_mock.call_args_list[0][0][0]

    # Invalid argument
    msg_mock.reset_mock()
    freqtradebot.state = State.RUNNING
    # /forcesell 123456
    context = MagicMock()
    context.args = ["123456"]
    telegram._forcesell(update=update, context=context)
    assert msg_mock.call_count == 1
    assert 'invalid argument' in msg_mock.call_args_list[0][0][0]


def test_forcebuy_handle(default_conf, update, mocker) -> None:
    mocker.patch('freqtrade.rpc.rpc.CryptoToFiatConverter._find_price', return_value=15000.0)

    fbuy_mock = MagicMock(return_value=None)
    mocker.patch('freqtrade.rpc.RPC._rpc_forcebuy', fbuy_mock)

    telegram, freqtradebot, _ = get_telegram_testobject(mocker, default_conf)
    patch_get_signal(freqtradebot)

    # /forcebuy ETH/BTC
    context = MagicMock()
    context.args = ["ETH/BTC"]
    telegram._forcebuy(update=update, context=context)

    assert fbuy_mock.call_count == 1
    assert fbuy_mock.call_args_list[0][0][0] == 'ETH/BTC'
    assert fbuy_mock.call_args_list[0][0][1] is None

    # Reset and retry with specified price
    fbuy_mock = MagicMock(return_value=None)
    mocker.patch('freqtrade.rpc.RPC._rpc_forcebuy', fbuy_mock)
    # /forcebuy ETH/BTC 0.055
    context = MagicMock()
    context.args = ["ETH/BTC", "0.055"]
    telegram._forcebuy(update=update, context=context)

    assert fbuy_mock.call_count == 1
    assert fbuy_mock.call_args_list[0][0][0] == 'ETH/BTC'
    assert isinstance(fbuy_mock.call_args_list[0][0][1], float)
    assert fbuy_mock.call_args_list[0][0][1] == 0.055


def test_forcebuy_handle_exception(default_conf, update, mocker) -> None:
    mocker.patch('freqtrade.rpc.rpc.CryptoToFiatConverter._find_price', return_value=15000.0)

    telegram, freqtradebot, msg_mock = get_telegram_testobject(mocker, default_conf)
    patch_get_signal(freqtradebot)

    update.message.text = '/forcebuy ETH/Nonepair'
    telegram._forcebuy(update=update, context=MagicMock())

    assert msg_mock.call_count == 1
    assert msg_mock.call_args_list[0][0][0] == 'Forcebuy not enabled.'


def test_forcebuy_no_pair(default_conf, update, mocker) -> None:
    mocker.patch('freqtrade.rpc.rpc.CryptoToFiatConverter._find_price', return_value=15000.0)

    fbuy_mock = MagicMock(return_value=None)
    mocker.patch('freqtrade.rpc.RPC._rpc_forcebuy', fbuy_mock)

    telegram, freqtradebot, msg_mock = get_telegram_testobject(mocker, default_conf)

    patch_get_signal(freqtradebot)

    context = MagicMock()
    context.args = []
    telegram._forcebuy(update=update, context=context)

    assert fbuy_mock.call_count == 0
    assert msg_mock.call_count == 1
    assert msg_mock.call_args_list[0][1]['msg'] == 'Which pair?'
    # assert msg_mock.call_args_list[0][1]['callback_query_handler'] == 'forcebuy'
    keyboard = msg_mock.call_args_list[0][1]['keyboard']
    assert reduce(lambda acc, x: acc + len(x), keyboard, 0) == 4
    update = MagicMock()
    update.callback_query = MagicMock()
    update.callback_query.data = 'XRP/USDT'
    telegram._forcebuy_inline(update, None)
    assert fbuy_mock.call_count == 1


def test_telegram_performance_handle(default_conf, update, ticker, fee,
                                     limit_buy_order, limit_sell_order, mocker) -> None:

    mocker.patch.multiple(
        'freqtrade.exchange.Exchange',
        fetch_ticker=ticker,
        get_fee=fee,
    )
    telegram, freqtradebot, msg_mock = get_telegram_testobject(mocker, default_conf)
    patch_get_signal(freqtradebot)

    # Create some test data
    freqtradebot.enter_positions()
    trade = Trade.query.first()
    assert trade

    # Simulate fulfilled LIMIT_BUY order for trade
    trade.update(limit_buy_order)

    # Simulate fulfilled LIMIT_SELL order for trade
    trade.update(limit_sell_order)

    trade.close_date = datetime.utcnow()
    trade.is_open = False
    telegram._performance(update=update, context=MagicMock())
    assert msg_mock.call_count == 1
    assert 'Performance' in msg_mock.call_args_list[0][0][0]
    assert '<code>ETH/BTC\t0.00006217 BTC (6.20%) (1)</code>' in msg_mock.call_args_list[0][0][0]


def test_telegram_buy_tag_performance_handle(default_conf, update, ticker, fee,
                                             limit_buy_order, limit_sell_order, mocker) -> None:
    mocker.patch.multiple(
        'freqtrade.exchange.Exchange',
        fetch_ticker=ticker,
        get_fee=fee,
    )
    telegram, freqtradebot, msg_mock = get_telegram_testobject(mocker, default_conf)
    patch_get_signal(freqtradebot)

    # Create some test data
    freqtradebot.enter_positions()
    trade = Trade.query.first()
    assert trade

    # Simulate fulfilled LIMIT_BUY order for trade
    trade.update(limit_buy_order)

    trade.enter_tag = "TESTBUY"
    # Simulate fulfilled LIMIT_SELL order for trade
    trade.update(limit_sell_order)

    trade.close_date = datetime.utcnow()
    trade.is_open = False
<<<<<<< HEAD

    telegram._enter_tag_performance(update=update, context=MagicMock())
=======
    context = MagicMock()
    telegram._buy_tag_performance(update=update, context=context)
>>>>>>> c22f381d
    assert msg_mock.call_count == 1
    assert 'Buy Tag Performance' in msg_mock.call_args_list[0][0][0]
    assert '<code>TESTBUY\t0.00006217 BTC (6.20%) (1)</code>' in msg_mock.call_args_list[0][0][0]

    context.args = [trade.pair]
    telegram._buy_tag_performance(update=update, context=context)
    assert msg_mock.call_count == 2

    msg_mock.reset_mock()
    mocker.patch('freqtrade.rpc.rpc.RPC._rpc_buy_tag_performance',
                 side_effect=RPCException('Error'))
    telegram._buy_tag_performance(update=update, context=MagicMock())

    assert msg_mock.call_count == 1
    assert "Error" in msg_mock.call_args_list[0][0][0]


def test_telegram_sell_reason_performance_handle(default_conf, update, ticker, fee,
                                                 limit_buy_order, limit_sell_order, mocker) -> None:
    mocker.patch.multiple(
        'freqtrade.exchange.Exchange',
        fetch_ticker=ticker,
        get_fee=fee,
    )
    telegram, freqtradebot, msg_mock = get_telegram_testobject(mocker, default_conf)
    patch_get_signal(freqtradebot)

    # Create some test data
    freqtradebot.enter_positions()
    trade = Trade.query.first()
    assert trade

    # Simulate fulfilled LIMIT_BUY order for trade
    trade.update(limit_buy_order)

    trade.sell_reason = 'TESTSELL'
    # Simulate fulfilled LIMIT_SELL order for trade
    trade.update(limit_sell_order)

    trade.close_date = datetime.utcnow()
    trade.is_open = False
    context = MagicMock()
    telegram._sell_reason_performance(update=update, context=context)
    assert msg_mock.call_count == 1
    assert 'Sell Reason Performance' in msg_mock.call_args_list[0][0][0]
    assert '<code>TESTSELL\t0.00006217 BTC (6.20%) (1)</code>' in msg_mock.call_args_list[0][0][0]
    context.args = [trade.pair]

    telegram._sell_reason_performance(update=update, context=context)
    assert msg_mock.call_count == 2

    msg_mock.reset_mock()
    mocker.patch('freqtrade.rpc.rpc.RPC._rpc_sell_reason_performance',
                 side_effect=RPCException('Error'))
    telegram._sell_reason_performance(update=update, context=MagicMock())

    assert msg_mock.call_count == 1
    assert "Error" in msg_mock.call_args_list[0][0][0]


def test_telegram_mix_tag_performance_handle(default_conf, update, ticker, fee,
                                             limit_buy_order, limit_sell_order, mocker) -> None:
    mocker.patch.multiple(
        'freqtrade.exchange.Exchange',
        fetch_ticker=ticker,
        get_fee=fee,
    )
    telegram, freqtradebot, msg_mock = get_telegram_testobject(mocker, default_conf)
    patch_get_signal(freqtradebot)

    # Create some test data
    freqtradebot.enter_positions()
    trade = Trade.query.first()
    assert trade

    # Simulate fulfilled LIMIT_BUY order for trade
    trade.update(limit_buy_order)

    trade.enter_tag = "TESTBUY"
    trade.sell_reason = "TESTSELL"

    # Simulate fulfilled LIMIT_SELL order for trade
    trade.update(limit_sell_order)

    trade.close_date = datetime.utcnow()
    trade.is_open = False

    context = MagicMock()
    telegram._mix_tag_performance(update=update, context=context)
    assert msg_mock.call_count == 1
    assert 'Mix Tag Performance' in msg_mock.call_args_list[0][0][0]
    assert ('<code>TESTBUY TESTSELL\t0.00006217 BTC (6.20%) (1)</code>'
            in msg_mock.call_args_list[0][0][0])

    context.args = [trade.pair]
    telegram._mix_tag_performance(update=update, context=context)
    assert msg_mock.call_count == 2

    msg_mock.reset_mock()
    mocker.patch('freqtrade.rpc.rpc.RPC._rpc_mix_tag_performance',
                 side_effect=RPCException('Error'))
    telegram._mix_tag_performance(update=update, context=MagicMock())

    assert msg_mock.call_count == 1
    assert "Error" in msg_mock.call_args_list[0][0][0]


def test_count_handle(default_conf, update, ticker, fee, mocker) -> None:
    mocker.patch.multiple(
        'freqtrade.exchange.Exchange',
        fetch_ticker=ticker,
        get_fee=fee,
    )
    telegram, freqtradebot, msg_mock = get_telegram_testobject(mocker, default_conf)
    patch_get_signal(freqtradebot)

    freqtradebot.state = State.STOPPED
    telegram._count(update=update, context=MagicMock())
    assert msg_mock.call_count == 1
    assert 'not running' in msg_mock.call_args_list[0][0][0]
    msg_mock.reset_mock()
    freqtradebot.state = State.RUNNING

    # Create some test data
    freqtradebot.enter_positions()
    msg_mock.reset_mock()
    telegram._count(update=update, context=MagicMock())

    msg = ('<pre>  current    max    total stake\n---------  -----  -------------\n'
           '        1      {}          {}</pre>').format(
        default_conf['max_open_trades'],
        default_conf['stake_amount']
    )
    assert msg in msg_mock.call_args_list[0][0][0]


def test_telegram_lock_handle(default_conf, update, ticker, fee, mocker) -> None:
    mocker.patch.multiple(
        'freqtrade.exchange.Exchange',
        fetch_ticker=ticker,
        get_fee=fee,
    )
    telegram, freqtradebot, msg_mock = get_telegram_testobject(mocker, default_conf)
    patch_get_signal(freqtradebot)
    telegram._locks(update=update, context=MagicMock())
    assert msg_mock.call_count == 1
    assert 'No active locks.' in msg_mock.call_args_list[0][0][0]

    msg_mock.reset_mock()

    PairLocks.lock_pair('ETH/BTC', arrow.utcnow().shift(minutes=4).datetime, 'randreason')
    PairLocks.lock_pair('XRP/BTC', arrow.utcnow().shift(minutes=20).datetime, 'deadbeef')

    telegram._locks(update=update, context=MagicMock())

    assert 'Pair' in msg_mock.call_args_list[0][0][0]
    assert 'Until' in msg_mock.call_args_list[0][0][0]
    assert 'Reason\n' in msg_mock.call_args_list[0][0][0]
    assert 'ETH/BTC' in msg_mock.call_args_list[0][0][0]
    assert 'XRP/BTC' in msg_mock.call_args_list[0][0][0]
    assert 'deadbeef' in msg_mock.call_args_list[0][0][0]
    assert 'randreason' in msg_mock.call_args_list[0][0][0]

    context = MagicMock()
    context.args = ['XRP/BTC']
    msg_mock.reset_mock()
    telegram._delete_locks(update=update, context=context)

    assert 'ETH/BTC' in msg_mock.call_args_list[0][0][0]
    assert 'randreason' in msg_mock.call_args_list[0][0][0]
    assert 'XRP/BTC' not in msg_mock.call_args_list[0][0][0]
    assert 'deadbeef' not in msg_mock.call_args_list[0][0][0]


def test_whitelist_static(default_conf, update, mocker) -> None:

    telegram, freqtradebot, msg_mock = get_telegram_testobject(mocker, default_conf)

    telegram._whitelist(update=update, context=MagicMock())
    assert msg_mock.call_count == 1
    assert ("Using whitelist `['StaticPairList']` with 4 pairs\n"
            "`ETH/BTC, LTC/BTC, XRP/BTC, NEO/BTC`" in msg_mock.call_args_list[0][0][0])


def test_whitelist_dynamic(default_conf, update, mocker) -> None:
    mocker.patch('freqtrade.exchange.Exchange.exchange_has', MagicMock(return_value=True))
    default_conf['pairlists'] = [{'method': 'VolumePairList',
                                 'number_assets': 4
                                  }]
    telegram, _, msg_mock = get_telegram_testobject(mocker, default_conf)

    telegram._whitelist(update=update, context=MagicMock())
    assert msg_mock.call_count == 1
    assert ("Using whitelist `['VolumePairList']` with 4 pairs\n"
            "`ETH/BTC, LTC/BTC, XRP/BTC, NEO/BTC`" in msg_mock.call_args_list[0][0][0])


def test_blacklist_static(default_conf, update, mocker) -> None:

    telegram, freqtradebot, msg_mock = get_telegram_testobject(mocker, default_conf)

    telegram._blacklist(update=update, context=MagicMock())
    assert msg_mock.call_count == 1
    assert ("Blacklist contains 2 pairs\n`DOGE/BTC, HOT/BTC`"
            in msg_mock.call_args_list[0][0][0])

    msg_mock.reset_mock()

    # /blacklist ETH/BTC
    context = MagicMock()
    context.args = ["ETH/BTC"]
    telegram._blacklist(update=update, context=context)
    assert msg_mock.call_count == 1
    assert ("Blacklist contains 3 pairs\n`DOGE/BTC, HOT/BTC, ETH/BTC`"
            in msg_mock.call_args_list[0][0][0])
    assert freqtradebot.pairlists.blacklist == ["DOGE/BTC", "HOT/BTC", "ETH/BTC"]

    msg_mock.reset_mock()
    context = MagicMock()
    context.args = ["XRP/.*"]
    telegram._blacklist(update=update, context=context)
    assert msg_mock.call_count == 1

    assert ("Blacklist contains 4 pairs\n`DOGE/BTC, HOT/BTC, ETH/BTC, XRP/.*`"
            in msg_mock.call_args_list[0][0][0])
    assert freqtradebot.pairlists.blacklist == ["DOGE/BTC", "HOT/BTC", "ETH/BTC", "XRP/.*"]


def test_telegram_logs(default_conf, update, mocker) -> None:
    mocker.patch.multiple(
        'freqtrade.rpc.telegram.Telegram',
        _init=MagicMock(),
    )
    setup_logging(default_conf)

    telegram, _, msg_mock = get_telegram_testobject(mocker, default_conf)

    context = MagicMock()
    context.args = []
    telegram._logs(update=update, context=context)
    assert msg_mock.call_count == 1
    assert "freqtrade\\.rpc\\.telegram" in msg_mock.call_args_list[0][0][0]

    msg_mock.reset_mock()
    context.args = ["1"]
    telegram._logs(update=update, context=context)
    assert msg_mock.call_count == 1

    msg_mock.reset_mock()
    # Test with changed MaxMessageLength
    mocker.patch('freqtrade.rpc.telegram.MAX_TELEGRAM_MESSAGE_LENGTH', 200)
    context = MagicMock()
    context.args = []
    telegram._logs(update=update, context=context)
    # Called at least 2 times. Exact times will change with unrelated changes to setup messages
    # Therefore we don't test for this explicitly.
    assert msg_mock.call_count >= 2


def test_edge_disabled(default_conf, update, mocker) -> None:

    telegram, _, msg_mock = get_telegram_testobject(mocker, default_conf)

    telegram._edge(update=update, context=MagicMock())
    assert msg_mock.call_count == 1
    assert "Edge is not enabled." in msg_mock.call_args_list[0][0][0]


def test_edge_enabled(edge_conf, update, mocker) -> None:
    mocker.patch('freqtrade.edge.Edge._cached_pairs', mocker.PropertyMock(
        return_value={
            'E/F': PairInfo(-0.01, 0.66, 3.71, 0.50, 1.71, 10, 60),
        }
    ))

    telegram, _, msg_mock = get_telegram_testobject(mocker, edge_conf)

    telegram._edge(update=update, context=MagicMock())
    assert msg_mock.call_count == 1
    assert '<b>Edge only validated following pairs:</b>\n<pre>' in msg_mock.call_args_list[0][0][0]
    assert 'Pair      Winrate    Expectancy    Stoploss' in msg_mock.call_args_list[0][0][0]

    msg_mock.reset_mock()

    mocker.patch('freqtrade.edge.Edge._cached_pairs', mocker.PropertyMock(
        return_value={}))
    telegram._edge(update=update, context=MagicMock())
    assert msg_mock.call_count == 1
    assert '<b>Edge only validated following pairs:</b>' in msg_mock.call_args_list[0][0][0]
    assert 'Winrate' not in msg_mock.call_args_list[0][0][0]


@pytest.mark.parametrize('is_short,regex_pattern',
                         [(True, r"just now[ ]*XRP\/BTC \(#3\)  -1.00% \("),
                          (False, r"just now[ ]*XRP\/BTC \(#3\)  1.00% \(")])
def test_telegram_trades(mocker, update, default_conf, fee, is_short, regex_pattern):

    telegram, _, msg_mock = get_telegram_testobject(mocker, default_conf)

    context = MagicMock()
    context.args = []

    telegram._trades(update=update, context=context)
    assert "<b>0 recent trades</b>:" in msg_mock.call_args_list[0][0][0]
    assert "<pre>" not in msg_mock.call_args_list[0][0][0]
    msg_mock.reset_mock()

    context.args = ['hello']
    telegram._trades(update=update, context=context)
    assert "<b>0 recent trades</b>:" in msg_mock.call_args_list[0][0][0]
    assert "<pre>" not in msg_mock.call_args_list[0][0][0]
    msg_mock.reset_mock()

    create_mock_trades(fee, is_short=is_short)

    context = MagicMock()
    context.args = [5]
    telegram._trades(update=update, context=context)
    msg_mock.call_count == 1
    assert "2 recent trades</b>:" in msg_mock.call_args_list[0][0][0]
    assert "Profit (" in msg_mock.call_args_list[0][0][0]
    assert "Close Date" in msg_mock.call_args_list[0][0][0]
    assert "<pre>" in msg_mock.call_args_list[0][0][0]
    assert bool(re.search(regex_pattern, msg_mock.call_args_list[0][0][0]))


@pytest.mark.parametrize('is_short', [True, False])
def test_telegram_delete_trade(mocker, update, default_conf, fee, is_short):

    telegram, _, msg_mock = get_telegram_testobject(mocker, default_conf)
    context = MagicMock()
    context.args = []

    telegram._delete_trade(update=update, context=context)
    assert "Trade-id not set." in msg_mock.call_args_list[0][0][0]

    msg_mock.reset_mock()
    create_mock_trades(fee, is_short=is_short)

    context = MagicMock()
    context.args = [1]
    telegram._delete_trade(update=update, context=context)
    msg_mock.call_count == 1
    assert "Deleted trade 1." in msg_mock.call_args_list[0][0][0]
    assert "Please make sure to take care of this asset" in msg_mock.call_args_list[0][0][0]


def test_help_handle(default_conf, update, mocker) -> None:
    telegram, _, msg_mock = get_telegram_testobject(mocker, default_conf)

    telegram._help(update=update, context=MagicMock())
    assert msg_mock.call_count == 1
    assert '*/help:* `This help message`' in msg_mock.call_args_list[0][0][0]


def test_version_handle(default_conf, update, mocker) -> None:

    telegram, _, msg_mock = get_telegram_testobject(mocker, default_conf)

    telegram._version(update=update, context=MagicMock())
    assert msg_mock.call_count == 1
    assert '*Version:* `{}`'.format(__version__) in msg_mock.call_args_list[0][0][0]


def test_show_config_handle(default_conf, update, mocker) -> None:

    default_conf['runmode'] = RunMode.DRY_RUN

    telegram, freqtradebot, msg_mock = get_telegram_testobject(mocker, default_conf)

    telegram._show_config(update=update, context=MagicMock())
    assert msg_mock.call_count == 1
    assert '*Mode:* `{}`'.format('Dry-run') in msg_mock.call_args_list[0][0][0]
    assert '*Exchange:* `binance`' in msg_mock.call_args_list[0][0][0]
    assert f'*Strategy:* `{CURRENT_TEST_STRATEGY}`' in msg_mock.call_args_list[0][0][0]
    assert '*Stoploss:* `-0.1`' in msg_mock.call_args_list[0][0][0]

    msg_mock.reset_mock()
    freqtradebot.config['trailing_stop'] = True
    telegram._show_config(update=update, context=MagicMock())
    assert msg_mock.call_count == 1
    assert '*Mode:* `{}`'.format('Dry-run') in msg_mock.call_args_list[0][0][0]
    assert '*Exchange:* `binance`' in msg_mock.call_args_list[0][0][0]
    assert f'*Strategy:* `{CURRENT_TEST_STRATEGY}`' in msg_mock.call_args_list[0][0][0]
    assert '*Initial Stoploss:* `-0.1`' in msg_mock.call_args_list[0][0][0]


def test_send_msg_buy_notification(default_conf, mocker, caplog) -> None:

    msg = {
        'type': RPCMessageType.BUY,
        'trade_id': 1,
        'enter_tag': 'buy_signal_01',
        'exchange': 'Binance',
        'pair': 'ETH/BTC',
        'limit': 1.099e-05,
        'order_type': 'limit',
        'stake_amount': 0.001,
        'stake_amount_fiat': 0.0,
        'stake_currency': 'BTC',
        'fiat_currency': 'USD',
        'current_rate': 1.099e-05,
        'amount': 1333.3333333333335,
        'open_date': arrow.utcnow().shift(hours=-1)
    }
    telegram, freqtradebot, msg_mock = get_telegram_testobject(mocker, default_conf)

    telegram.send_msg(msg)
    assert msg_mock.call_args[0][0] \
        == '\N{LARGE BLUE CIRCLE} *Binance:* Buying ETH/BTC (#1)\n' \
           '*Enter Tag:* `buy_signal_01`\n' \
           '*Amount:* `1333.33333333`\n' \
           '*Open Rate:* `0.00001099`\n' \
           '*Current Rate:* `0.00001099`\n' \
           '*Total:* `(0.00100000 BTC, 12.345 USD)`'

    freqtradebot.config['telegram']['notification_settings'] = {'buy': 'off'}
    caplog.clear()
    msg_mock.reset_mock()
    telegram.send_msg(msg)
    msg_mock.call_count == 0
    log_has("Notification 'buy' not sent.", caplog)

    freqtradebot.config['telegram']['notification_settings'] = {'buy': 'silent'}
    caplog.clear()
    msg_mock.reset_mock()

    telegram.send_msg(msg)
    msg_mock.call_count == 1
    msg_mock.call_args_list[0][1]['disable_notification'] is True


def test_send_msg_buy_cancel_notification(default_conf, mocker) -> None:

    telegram, _, msg_mock = get_telegram_testobject(mocker, default_conf)

    telegram.send_msg({
        'type': RPCMessageType.BUY_CANCEL,
        'enter_tag': 'buy_signal_01',
        'trade_id': 1,
        'exchange': 'Binance',
        'pair': 'ETH/BTC',
        'reason': CANCEL_REASON['TIMEOUT']
    })
    assert (msg_mock.call_args[0][0] == '\N{WARNING SIGN} *Binance:* '
            'Cancelling open buy Order for ETH/BTC (#1). '
            'Reason: cancelled due to timeout.')


def test_send_msg_protection_notification(default_conf, mocker, time_machine) -> None:

    default_conf['telegram']['notification_settings']['protection_trigger'] = 'on'

    telegram, _, msg_mock = get_telegram_testobject(mocker, default_conf)
    time_machine.move_to("2021-09-01 05:00:00 +00:00")
    lock = PairLocks.lock_pair('ETH/BTC', arrow.utcnow().shift(minutes=6).datetime, 'randreason')
    msg = {
        'type': RPCMessageType.PROTECTION_TRIGGER,
    }
    msg.update(lock.to_json())
    telegram.send_msg(msg)
    assert (msg_mock.call_args[0][0] == "*Protection* triggered due to randreason. "
            "`ETH/BTC` will be locked until `2021-09-01 05:10:00`.")

    msg_mock.reset_mock()
    # Test global protection

    msg = {
        'type': RPCMessageType.PROTECTION_TRIGGER_GLOBAL,
    }
    lock = PairLocks.lock_pair('*', arrow.utcnow().shift(minutes=100).datetime, 'randreason')
    msg.update(lock.to_json())
    telegram.send_msg(msg)
    assert (msg_mock.call_args[0][0] == "*Protection* triggered due to randreason. "
            "*All pairs* will be locked until `2021-09-01 06:45:00`.")


def test_send_msg_buy_fill_notification(default_conf, mocker) -> None:

    default_conf['telegram']['notification_settings']['buy_fill'] = 'on'
    telegram, _, msg_mock = get_telegram_testobject(mocker, default_conf)

    telegram.send_msg({
        'type': RPCMessageType.BUY_FILL,
        'trade_id': 1,
        'enter_tag': 'buy_signal_01',
        'exchange': 'Binance',
        'pair': 'ETH/BTC',
        'stake_amount': 0.001,
        # 'stake_amount_fiat': 0.0,
        'stake_currency': 'BTC',
        'fiat_currency': 'USD',
        'open_rate': 1.099e-05,
        'amount': 1333.3333333333335,
        'open_date': arrow.utcnow().shift(hours=-1)
    })

    assert msg_mock.call_args[0][0] \
        == '\N{CHECK MARK} *Binance:* Bought ETH/BTC (#1)\n' \
           '*Enter Tag:* `buy_signal_01`\n' \
           '*Amount:* `1333.33333333`\n' \
           '*Open Rate:* `0.00001099`\n' \
           '*Total:* `(0.00100000 BTC, 12.345 USD)`'


def test_send_msg_sell_notification(default_conf, mocker) -> None:

    telegram, _, msg_mock = get_telegram_testobject(mocker, default_conf)

    old_convamount = telegram._rpc._fiat_converter.convert_amount
    telegram._rpc._fiat_converter.convert_amount = lambda a, b, c: -24.812
    telegram.send_msg({
        'type': RPCMessageType.SELL,
        'trade_id': 1,
        'exchange': 'Binance',
        'pair': 'KEY/ETH',
        'gain': 'loss',
        'limit': 3.201e-05,
        'amount': 1333.3333333333335,
        'order_type': 'market',
        'open_rate': 7.5e-05,
        'current_rate': 3.201e-05,
        'profit_amount': -0.05746268,
        'profit_ratio': -0.57405275,
        'stake_currency': 'ETH',
        'fiat_currency': 'USD',
        'enter_tag': 'buy_signal1',
        'sell_reason': SellType.STOP_LOSS.value,
        'open_date': arrow.utcnow().shift(hours=-1),
        'close_date': arrow.utcnow(),
    })
    assert msg_mock.call_args[0][0] \
        == ('\N{WARNING SIGN} *Binance:* Selling KEY/ETH (#1)\n'
            '*Unrealized Profit:* `-57.41% (loss: -0.05746268 ETH / -24.812 USD)`\n'
            '*Enter Tag:* `buy_signal1`\n'
            '*Sell Reason:* `stop_loss`\n'
            '*Duration:* `1:00:00 (60.0 min)`\n'
            '*Amount:* `1333.33333333`\n'
            '*Open Rate:* `0.00007500`\n'
            '*Current Rate:* `0.00003201`\n'
            '*Close Rate:* `0.00003201`'
            )

    msg_mock.reset_mock()
    telegram.send_msg({
        'type': RPCMessageType.SELL,
        'trade_id': 1,
        'exchange': 'Binance',
        'pair': 'KEY/ETH',
        'gain': 'loss',
        'limit': 3.201e-05,
        'amount': 1333.3333333333335,
        'order_type': 'market',
        'open_rate': 7.5e-05,
        'current_rate': 3.201e-05,
        'profit_amount': -0.05746268,
        'profit_ratio': -0.57405275,
        'stake_currency': 'ETH',
        'enter_tag': 'buy_signal1',
        'sell_reason': SellType.STOP_LOSS.value,
        'open_date': arrow.utcnow().shift(days=-1, hours=-2, minutes=-30),
        'close_date': arrow.utcnow(),
    })
    assert msg_mock.call_args[0][0] \
        == ('\N{WARNING SIGN} *Binance:* Selling KEY/ETH (#1)\n'
            '*Unrealized Profit:* `-57.41%`\n'
            '*Enter Tag:* `buy_signal1`\n'
            '*Sell Reason:* `stop_loss`\n'
            '*Duration:* `1 day, 2:30:00 (1590.0 min)`\n'
            '*Amount:* `1333.33333333`\n'
            '*Open Rate:* `0.00007500`\n'
            '*Current Rate:* `0.00003201`\n'
            '*Close Rate:* `0.00003201`'
            )
    # Reset singleton function to avoid random breaks
    telegram._rpc._fiat_converter.convert_amount = old_convamount


def test_send_msg_sell_cancel_notification(default_conf, mocker) -> None:

    telegram, _, msg_mock = get_telegram_testobject(mocker, default_conf)

    old_convamount = telegram._rpc._fiat_converter.convert_amount
    telegram._rpc._fiat_converter.convert_amount = lambda a, b, c: -24.812
    telegram.send_msg({
        'type': RPCMessageType.SELL_CANCEL,
        'trade_id': 1,
        'exchange': 'Binance',
        'pair': 'KEY/ETH',
        'reason': 'Cancelled on exchange'
    })
    assert msg_mock.call_args[0][0] \
        == ('\N{WARNING SIGN} *Binance:* Cancelling open sell Order for KEY/ETH (#1).'
            ' Reason: Cancelled on exchange.')

    msg_mock.reset_mock()
    telegram.send_msg({
        'type': RPCMessageType.SELL_CANCEL,
        'trade_id': 1,
        'exchange': 'Binance',
        'pair': 'KEY/ETH',
        'reason': 'timeout'
    })
    assert msg_mock.call_args[0][0] \
        == ('\N{WARNING SIGN} *Binance:* Cancelling open sell Order for KEY/ETH (#1).'
            ' Reason: timeout.')
    # Reset singleton function to avoid random breaks
    telegram._rpc._fiat_converter.convert_amount = old_convamount


def test_send_msg_sell_fill_notification(default_conf, mocker) -> None:

    default_conf['telegram']['notification_settings']['sell_fill'] = 'on'
    telegram, _, msg_mock = get_telegram_testobject(mocker, default_conf)

    telegram.send_msg({
        'type': RPCMessageType.SELL_FILL,
        'trade_id': 1,
        'exchange': 'Binance',
        'pair': 'KEY/ETH',
        'gain': 'loss',
        'limit': 3.201e-05,
        'amount': 1333.3333333333335,
        'order_type': 'market',
        'open_rate': 7.5e-05,
        'close_rate': 3.201e-05,
        'profit_amount': -0.05746268,
        'profit_ratio': -0.57405275,
        'stake_currency': 'ETH',
        'enter_tag': 'buy_signal1',
        'sell_reason': SellType.STOP_LOSS.value,
        'open_date': arrow.utcnow().shift(days=-1, hours=-2, minutes=-30),
        'close_date': arrow.utcnow(),
    })
    assert msg_mock.call_args[0][0] \
        == ('\N{WARNING SIGN} *Binance:* Sold KEY/ETH (#1)\n'
            '*Profit:* `-57.41%`\n'
            '*Enter Tag:* `buy_signal1`\n'
            '*Sell Reason:* `stop_loss`\n'
            '*Duration:* `1 day, 2:30:00 (1590.0 min)`\n'
            '*Amount:* `1333.33333333`\n'
            '*Open Rate:* `0.00007500`\n'
            '*Close Rate:* `0.00003201`'
            )


def test_send_msg_status_notification(default_conf, mocker) -> None:

    telegram, _, msg_mock = get_telegram_testobject(mocker, default_conf)
    telegram.send_msg({
        'type': RPCMessageType.STATUS,
        'status': 'running'
    })
    assert msg_mock.call_args[0][0] == '*Status:* `running`'


def test_warning_notification(default_conf, mocker) -> None:
    telegram, _, msg_mock = get_telegram_testobject(mocker, default_conf)
    telegram.send_msg({
        'type': RPCMessageType.WARNING,
        'status': 'message'
    })
    assert msg_mock.call_args[0][0] == '\N{WARNING SIGN} *Warning:* `message`'


def test_startup_notification(default_conf, mocker) -> None:
    telegram, _, msg_mock = get_telegram_testobject(mocker, default_conf)
    telegram.send_msg({
        'type': RPCMessageType.STARTUP,
        'status': '*Custom:* `Hello World`'
    })
    assert msg_mock.call_args[0][0] == '*Custom:* `Hello World`'


def test_send_msg_unknown_type(default_conf, mocker) -> None:
    telegram, _, _ = get_telegram_testobject(mocker, default_conf)
    with pytest.raises(NotImplementedError, match=r'Unknown message type: None'):
        telegram.send_msg({
            'type': None,
        })


def test_send_msg_buy_notification_no_fiat(default_conf, mocker) -> None:
    del default_conf['fiat_display_currency']
    telegram, _, msg_mock = get_telegram_testobject(mocker, default_conf)

    telegram.send_msg({
        'type': RPCMessageType.BUY,
        'enter_tag': 'buy_signal_01',
        'trade_id': 1,
        'exchange': 'Binance',
        'pair': 'ETH/BTC',
        'limit': 1.099e-05,
        'order_type': 'limit',
        'stake_amount': 0.001,
        'stake_amount_fiat': 0.0,
        'stake_currency': 'BTC',
        'fiat_currency': None,
        'current_rate': 1.099e-05,
        'amount': 1333.3333333333335,
        'open_date': arrow.utcnow().shift(hours=-1)
    })
    assert msg_mock.call_args[0][0] == ('\N{LARGE BLUE CIRCLE} *Binance:* Buying ETH/BTC (#1)\n'
                                        '*Enter Tag:* `buy_signal_01`\n'
                                        '*Amount:* `1333.33333333`\n'
                                        '*Open Rate:* `0.00001099`\n'
                                        '*Current Rate:* `0.00001099`\n'
                                        '*Total:* `(0.00100000 BTC)`')


def test_send_msg_sell_notification_no_fiat(default_conf, mocker) -> None:
    del default_conf['fiat_display_currency']
    telegram, _, msg_mock = get_telegram_testobject(mocker, default_conf)

    telegram.send_msg({
        'type': RPCMessageType.SELL,
        'trade_id': 1,
        'exchange': 'Binance',
        'pair': 'KEY/ETH',
        'gain': 'loss',
        'limit': 3.201e-05,
        'amount': 1333.3333333333335,
        'order_type': 'limit',
        'open_rate': 7.5e-05,
        'current_rate': 3.201e-05,
        'profit_amount': -0.05746268,
        'profit_ratio': -0.57405275,
        'stake_currency': 'ETH',
        'fiat_currency': 'USD',
        'enter_tag': 'buy_signal1',
        'sell_reason': SellType.STOP_LOSS.value,
        'open_date': arrow.utcnow().shift(hours=-2, minutes=-35, seconds=-3),
        'close_date': arrow.utcnow(),
    })
    assert msg_mock.call_args[0][0] == ('\N{WARNING SIGN} *Binance:* Selling KEY/ETH (#1)\n'
                                        '*Unrealized Profit:* `-57.41%`\n'
                                        '*Enter Tag:* `buy_signal1`\n'
                                        '*Sell Reason:* `stop_loss`\n'
                                        '*Duration:* `2:35:03 (155.1 min)`\n'
                                        '*Amount:* `1333.33333333`\n'
                                        '*Open Rate:* `0.00007500`\n'
                                        '*Current Rate:* `0.00003201`\n'
                                        '*Close Rate:* `0.00003201`'
                                        )


@pytest.mark.parametrize('msg,expected', [
    ({'profit_percent': 20.1, 'sell_reason': 'roi'}, "\N{ROCKET}"),
    ({'profit_percent': 5.1, 'sell_reason': 'roi'}, "\N{ROCKET}"),
    ({'profit_percent': 2.56, 'sell_reason': 'roi'}, "\N{EIGHT SPOKED ASTERISK}"),
    ({'profit_percent': 1.0, 'sell_reason': 'roi'}, "\N{EIGHT SPOKED ASTERISK}"),
    ({'profit_percent': 0.0, 'sell_reason': 'roi'}, "\N{EIGHT SPOKED ASTERISK}"),
    ({'profit_percent': -5.0, 'sell_reason': 'stop_loss'}, "\N{WARNING SIGN}"),
    ({'profit_percent': -2.0, 'sell_reason': 'sell_signal'}, "\N{CROSS MARK}"),
])
def test__sell_emoji(default_conf, mocker, msg, expected):
    del default_conf['fiat_display_currency']

    telegram, _, _ = get_telegram_testobject(mocker, default_conf)

    assert telegram._get_sell_emoji(msg) == expected


def test_telegram__send_msg(default_conf, mocker, caplog) -> None:
    mocker.patch('freqtrade.rpc.telegram.Telegram._init', MagicMock())
    bot = MagicMock()
    telegram, _, _ = get_telegram_testobject(mocker, default_conf, mock=False)
    telegram._updater = MagicMock()
    telegram._updater.bot = bot

    telegram._config['telegram']['enabled'] = True
    telegram._send_msg('test')
    assert len(bot.method_calls) == 1

    # Test update
    query = MagicMock()
    telegram._send_msg('test', callback_path="DeadBeef", query=query, reload_able=True)
    edit_message_text = telegram._updater.bot.edit_message_text
    assert edit_message_text.call_count == 1
    assert "Updated: " in edit_message_text.call_args_list[0][1]['text']

    telegram._updater.bot.edit_message_text = MagicMock(side_effect=BadRequest("not modified"))
    telegram._send_msg('test', callback_path="DeadBeef", query=query)
    assert telegram._updater.bot.edit_message_text.call_count == 1
    assert not log_has_re(r"TelegramError: .*", caplog)

    telegram._updater.bot.edit_message_text = MagicMock(side_effect=BadRequest(""))
    telegram._send_msg('test2', callback_path="DeadBeef", query=query)
    assert telegram._updater.bot.edit_message_text.call_count == 1
    assert log_has_re(r"TelegramError: .*", caplog)

    telegram._updater.bot.edit_message_text = MagicMock(side_effect=TelegramError("DeadBEEF"))
    telegram._send_msg('test3', callback_path="DeadBeef", query=query)

    assert log_has_re(r"TelegramError: DeadBEEF! Giving up.*", caplog)


def test__send_msg_network_error(default_conf, mocker, caplog) -> None:
    mocker.patch('freqtrade.rpc.telegram.Telegram._init', MagicMock())
    bot = MagicMock()
    bot.send_message = MagicMock(side_effect=NetworkError('Oh snap'))
    telegram, _, _ = get_telegram_testobject(mocker, default_conf, mock=False)
    telegram._updater = MagicMock()
    telegram._updater.bot = bot

    telegram._config['telegram']['enabled'] = True
    telegram._send_msg('test')

    # Bot should've tried to send it twice
    assert len(bot.method_calls) == 2
    assert log_has('Telegram NetworkError: Oh snap! Trying one more time.', caplog)


def test__send_msg_keyboard(default_conf, mocker, caplog) -> None:
    mocker.patch('freqtrade.rpc.telegram.Telegram._init', MagicMock())
    bot = MagicMock()
    bot.send_message = MagicMock()
    freqtradebot = get_patched_freqtradebot(mocker, default_conf)
    rpc = RPC(freqtradebot)

    invalid_keys_list = [['/not_valid', '/profit'], ['/daily'], ['/alsoinvalid']]
    default_keys_list = [['/daily', '/profit', '/balance'],
                         ['/status', '/status table', '/performance'],
                         ['/count', '/start', '/stop', '/help']]
    default_keyboard = ReplyKeyboardMarkup(default_keys_list)

    custom_keys_list = [['/daily', '/stats', '/balance', '/profit', '/profit 5'],
                        ['/count', '/start', '/reload_config', '/help']]
    custom_keyboard = ReplyKeyboardMarkup(custom_keys_list)

    def init_telegram(freqtradebot):
        telegram = Telegram(rpc, default_conf)
        telegram._updater = MagicMock()
        telegram._updater.bot = bot
        return telegram

    # no keyboard in config -> default keyboard
    freqtradebot.config['telegram']['enabled'] = True
    telegram = init_telegram(freqtradebot)
    telegram._send_msg('test')
    used_keyboard = bot.send_message.call_args[1]['reply_markup']
    assert used_keyboard == default_keyboard

    # invalid keyboard in config -> default keyboard
    freqtradebot.config['telegram']['enabled'] = True
    freqtradebot.config['telegram']['keyboard'] = invalid_keys_list
    err_msg = re.escape("config.telegram.keyboard: Invalid commands for custom "
                        "Telegram keyboard: ['/not_valid', '/alsoinvalid']"
                        "\nvalid commands are: ") + r"*"
    with pytest.raises(OperationalException, match=err_msg):
        telegram = init_telegram(freqtradebot)

    # valid keyboard in config -> custom keyboard
    freqtradebot.config['telegram']['enabled'] = True
    freqtradebot.config['telegram']['keyboard'] = custom_keys_list
    telegram = init_telegram(freqtradebot)
    telegram._send_msg('test')
    used_keyboard = bot.send_message.call_args[1]['reply_markup']
    assert used_keyboard == custom_keyboard
    assert log_has("using custom keyboard from config.json: "
                   "[['/daily', '/stats', '/balance', '/profit', '/profit 5'], ['/count', "
                   "'/start', '/reload_config', '/help']]", caplog)<|MERGE_RESOLUTION|>--- conflicted
+++ resolved
@@ -1246,25 +1246,20 @@
 
     trade.close_date = datetime.utcnow()
     trade.is_open = False
-<<<<<<< HEAD
-
-    telegram._enter_tag_performance(update=update, context=MagicMock())
-=======
-    context = MagicMock()
-    telegram._buy_tag_performance(update=update, context=context)
->>>>>>> c22f381d
+    context = MagicMock()
+    telegram._enter_tag_performance(update=update, context=context)
     assert msg_mock.call_count == 1
     assert 'Buy Tag Performance' in msg_mock.call_args_list[0][0][0]
     assert '<code>TESTBUY\t0.00006217 BTC (6.20%) (1)</code>' in msg_mock.call_args_list[0][0][0]
 
     context.args = [trade.pair]
-    telegram._buy_tag_performance(update=update, context=context)
+    telegram._enter_tag_performance(update=update, context=context)
     assert msg_mock.call_count == 2
 
     msg_mock.reset_mock()
-    mocker.patch('freqtrade.rpc.rpc.RPC._rpc_buy_tag_performance',
+    mocker.patch('freqtrade.rpc.rpc.RPC._rpc_enter_tag_performance',
                  side_effect=RPCException('Error'))
-    telegram._buy_tag_performance(update=update, context=MagicMock())
+    telegram._enter_tag_performance(update=update, context=MagicMock())
 
     assert msg_mock.call_count == 1
     assert "Error" in msg_mock.call_args_list[0][0][0]
