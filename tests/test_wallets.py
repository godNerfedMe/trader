--- conflicted
+++ resolved
@@ -180,7 +180,6 @@
     assert result == 0
 
 
-<<<<<<< HEAD
 @pytest.mark.parametrize('stake_amount,min_stake,stake_available,max_stake,expected', [
     (22, 11, 50, 10000, 22),
     (100, 11, 500, 10000, 100),
@@ -190,17 +189,7 @@
     (9, 11, 100, 10000, 11),  # Below min stake
     (1, 15, 10, 10000, 0),  # Below min stake and min_stake > stake_available
     (20, 50, 100, 10000, 0),  # Below min stake and stake * 1.3 > min_stake
-=======
-@pytest.mark.parametrize('stake_amount,min_stake_amount,max_stake_amount,expected', [
-    (22, 11, 50, 22),
-    (100, 11, 500, 100),
-    (1000, 11, 500, 500),  # Above max-stake
-    (20, 15, 10, 0),  # Minimum stake > max-stake
-    (9, 11, 100, 11),  # Below min stake
-    (1, 15, 10, 0),  # Below min stake and min_stake > max_stake
-    (20, 50, 100, 0),  # Below min stake and stake * 1.3 > min_stake
-    (1000, None, 1000, 1000),  # No min-stake-amount could be determined
->>>>>>> 6a591038
+    (1000, None, 1000, 10000, 1000),  # No min-stake-amount could be determined
 
 ])
 def test_validate_stake_amount(
